#!/usr/bin/env node

<<<<<<< HEAD
/**
 * Claude Code Sessions Framework - Cross-Platform Node.js Installer
 *
 * NPM wrapper installer providing identical functionality to the Python installer
 * with native Windows, macOS, and Linux support. Features interactive terminal
 * UI, platform-aware command detection, and cross-platform file operations.
 *
 * Key Features:
 *   - Windows compatibility with .cmd and .ps1 script installation
 *   - Cross-platform command detection (where/which)
 *   - Platform-aware path handling and file permissions
 *   - Interactive menu system with keyboard navigation
 *   - Global daic command installation with PATH integration
 *
 * Platform Support:
 *   - Windows 10/11 (Command Prompt, PowerShell, Git Bash)
 *   - macOS (Terminal, iTerm2 with Bash/Zsh)
 *   - Linux distributions (various terminals and shells)
 *
 * Installation Methods:
 *   - npm install -g cc-sessions (global installation)
 *   - npx cc-sessions (temporary installation)
 *
 * Windows Integration:
 *   - Creates %USERPROFILE%\AppData\Local\cc-sessions\bin directory
 *   - Installs both daic.cmd and daic.ps1 for shell compatibility
 *   - Uses Windows-style environment variables (%VAR%)
 *   - Platform-specific hook command generation
 *
 * @module install
 * @requires fs
 * @requires path
 * @requires child_process
 * @requires readline
 */

const fs = require('fs').promises;
=======
const fs = require('fs');
>>>>>>> 229c9ee7
const path = require('path');
const os = require('os');
const { execSync } = require('child_process');
const inquirer = require('inquirer');

// Colors for terminal output
const colors = {
  reset: '\x1b[0m',
  red: '\x1b[31m',
  green: '\x1b[32m',
  yellow: '\x1b[33m',
  cyan: '\x1b[36m',
  bold: '\x1b[1m'
};

function color(text, colorCode) {
  return `${colorCode}${text}${colors.reset}`;
}

// Determine package and project root
const SCRIPT_DIR = __dirname;
const PROJECT_ROOT = process.cwd();

async function main() {
  console.log(color('\n╔════════════════════════════════════════════════════════════════╗', colors.cyan));
  console.log(color('║         CC-SESSIONS INSTALLER (JavaScript Edition)            ║', colors.cyan));
  console.log(color('╚════════════════════════════════════════════════════════════════╝\n', colors.cyan));

  // Check if already installed and backup if needed
  const sessionsDir = path.join(PROJECT_ROOT, 'sessions');
  let backupDir = null;

  if (fs.existsSync(sessionsDir)) {
    // Check if there's actual content to preserve
    const tasksDir = path.join(sessionsDir, 'tasks');
    let hasContent = false;
    if (fs.existsSync(tasksDir)) {
      const checkContent = (dir) => {
        const entries = fs.readdirSync(dir, { withFileTypes: true });
        for (const entry of entries) {
          if (entry.isDirectory()) {
            if (checkContent(path.join(dir, entry.name))) return true;
          } else if (entry.name.endsWith('.md')) {
            return true;
          }
        }
        return false;
      };
      hasContent = checkContent(tasksDir);
    }

    if (!hasContent) {
      console.log(color('🆕 Detected empty sessions directory, treating as fresh install', colors.cyan));
    } else {
      console.log(color('🔍 Detected existing cc-sessions installation', colors.cyan));
      backupDir = createBackup(PROJECT_ROOT);
    }
  }

  console.log(color('\n⚙️  Installing cc-sessions to: ' + PROJECT_ROOT, colors.cyan));
  console.log();

  try {
    // Create directory structure
    createDirectoryStructure();

    // Copy shared files
    copySharedFiles();

    // Copy JavaScript-specific files
    copyJavaScriptFiles();

    // Configure .claude/settings.json
    await configureSettings();

    // Add reference to CLAUDE.md
    configureCLAUDEmd();

    // Configure .gitignore
    configureGitignore();

    // Initialize state and config files
    initializeStateFiles();

    // Run installer decision flow (first-time detection, config, kickstart)
    const kickstartMode = await installerDecisionFlow();

    // Restore tasks if this was an update
    if (backupDir) {
      restoreTasks(PROJECT_ROOT, backupDir);
      const relPath = path.relative(PROJECT_ROOT, backupDir);
      console.log(color(`\n📁 Backup saved at: ${relPath}/`, colors.cyan));
      console.log(color('   (Agents backed up for manual restoration if needed)', colors.cyan));
    }

<<<<<<< HEAD
// Check dependencies
async function checkDependencies() {
  console.log(color('Checking dependencies...', colors.cyan));

  // Check Python
  const hasPython = commandExists('python3') || commandExists('python');
  if (!hasPython) {
    console.log(color('❌ Python 3 is required but not installed.', colors.red));
    process.exit(1);
  }

  // Check pip
  const hasPip = commandExists('pip3') || commandExists('pip');
  if (!hasPip) {
    console.log(color('❌ pip is required but not installed.', colors.red));
    process.exit(1);
  }

  // Check Git (warning only)
  if (!commandExists('git')) {
    console.log(color('⚠️  Warning: Not in a git repository. Sessions works best with git.', colors.yellow));
    const answer = await question('Continue anyway? (y/n): ');
    if (answer.toLowerCase() !== 'y') {
      process.exit(1);
=======
    console.log(color('\n✅ cc-sessions installed successfully!\n', colors.green));
    console.log(color('Next steps:', colors.bold));
    console.log('  1. Restart your Claude Code session (or run /clear)');

    if (kickstartMode === 'full') {
      console.log('  2. The kickstart onboarding will guide you through setup\n');
    } else if (kickstartMode === 'subagents') {
      console.log('  2. Kickstart will guide you through subagent customization\n');
    } else {  // skip
      console.log('  2. You can start using cc-sessions right away!');
      console.log('     - Try "mek: my first task" to create a task');
      console.log('     - Type "help" to see available commands\n');
    }

    if (backupDir) {
      console.log(color('Note: Check backup/ for any custom agents you want to restore\n', colors.cyan));
>>>>>>> 229c9ee7
    }

  } catch (error) {
    console.error(color('\n❌ Installation failed:', colors.red), error.message);
    console.error(error.stack);
    process.exit(1);
  }
}

function createDirectoryStructure() {
  console.log(color('Creating directory structure...', colors.cyan));

  const dirs = [
    '.claude',
    '.claude/agents',
    '.claude/commands',
    'sessions',
    'sessions/tasks',
    'sessions/tasks/done',
    'sessions/tasks/indexes',
    'sessions/hooks',
    'sessions/api',
    'sessions/protocols',
    'sessions/knowledge'
  ];

  for (const dir of dirs) {
    const fullPath = path.join(PROJECT_ROOT, dir);
    if (!fs.existsSync(fullPath)) {
      fs.mkdirSync(fullPath, { recursive: true });
    }
  }
}

function copySharedFiles() {
  console.log(color('Installing shared files...', colors.cyan));

<<<<<<< HEAD
// Copy files with proper permissions
async function copyFiles() {
  console.log(color('Installing hooks...', colors.cyan));
  const hookFiles = await fs.readdir(path.join(SCRIPT_DIR, 'cc_sessions/hooks'));
  for (const file of hookFiles) {
    if (file.endsWith('.py')) {
      await fs.copyFile(
        path.join(SCRIPT_DIR, 'cc_sessions/hooks', file),
        path.join(PROJECT_ROOT, '.claude/hooks', file)
      );
      if (process.platform !== 'win32') {
        await fs.chmod(path.join(PROJECT_ROOT, '.claude/hooks', file), 0o755);
      }
    }
  }

  console.log(color('Installing protocols...', colors.cyan));
  const protocolFiles = await fs.readdir(path.join(SCRIPT_DIR, 'cc_sessions/protocols'));
  for (const file of protocolFiles) {
    if (file.endsWith('.md')) {
      await fs.copyFile(
        path.join(SCRIPT_DIR, 'cc_sessions/protocols', file),
        path.join(PROJECT_ROOT, 'sessions/protocols', file)
      );
    }
  }

  console.log(color('Installing agent definitions...', colors.cyan));
  const agentFiles = await fs.readdir(path.join(SCRIPT_DIR, 'cc_sessions/agents'));
  for (const file of agentFiles) {
    if (file.endsWith('.md')) {
      await fs.copyFile(
        path.join(SCRIPT_DIR, 'cc_sessions/agents', file),
        path.join(PROJECT_ROOT, '.claude/agents', file)
      );
    }
  }

  console.log(color('Installing templates...', colors.cyan));
  await fs.copyFile(
    path.join(SCRIPT_DIR, 'cc_sessions/templates/TEMPLATE.md'),
    path.join(PROJECT_ROOT, 'sessions/tasks/TEMPLATE.md')
  );

  console.log(color('Installing commands...', colors.cyan));
  const commandFiles = await fs.readdir(path.join(SCRIPT_DIR, 'cc_sessions/commands'));
  for (const file of commandFiles) {
    if (file.endsWith('.md')) {
      await fs.copyFile(
        path.join(SCRIPT_DIR, 'cc_sessions/commands', file),
        path.join(PROJECT_ROOT, '.claude/commands', file)
      );
    }
  }

  // Copy knowledge files if they exist
  const knowledgePath = path.join(SCRIPT_DIR, 'cc_sessions/knowledge/claude-code');
  try {
    await fs.access(knowledgePath);
    console.log(color('Installing Claude Code knowledge base...', colors.cyan));
    await copyDir(knowledgePath, path.join(PROJECT_ROOT, 'sessions/knowledge/claude-code'));
  } catch {
    // Knowledge files don't exist, skip
=======
  // Copy agents
  const agentsSource = path.join(SCRIPT_DIR, 'cc_sessions', 'agents');
  const agentsDest = path.join(PROJECT_ROOT, '.claude', 'agents');
  if (fs.existsSync(agentsSource)) {
    copyDirectory(agentsSource, agentsDest);
>>>>>>> 229c9ee7
  }

<<<<<<< HEAD
// Recursive directory copy
async function copyDir(src, dest) {
  await fs.mkdir(dest, { recursive: true });
  const entries = await fs.readdir(src, { withFileTypes: true });

  for (const entry of entries) {
    const srcPath = path.join(src, entry.name);
    const destPath = path.join(dest, entry.name);

    if (entry.isDirectory()) {
      await copyDir(srcPath, destPath);
    } else {
      await fs.copyFile(srcPath, destPath);
    }
  }
}

// Install daic command
async function installDaicCommand() {
  console.log(color('Installing daic command...', colors.cyan));

  if (process.platform === 'win32') {
    // Windows installation
    const daicCmdSource = path.join(SCRIPT_DIR, 'cc_sessions/scripts/daic.cmd');
    const daicPs1Source = path.join(SCRIPT_DIR, 'cc_sessions/scripts/daic.ps1');

    // Install to user's local directory
    const localBin = path.join(process.env.USERPROFILE || process.env.HOME, 'AppData', 'Local', 'cc-sessions', 'bin');
    await fs.mkdir(localBin, { recursive: true });

    try {
      // Copy .cmd script
      await fs.access(daicCmdSource);
      const daicCmdDest = path.join(localBin, 'daic.cmd');
      await fs.copyFile(daicCmdSource, daicCmdDest);
      console.log(color(`  ✓ Installed daic.cmd to ${localBin}`, colors.green));
    } catch {
      console.log(color('  ⚠️ daic.cmd script not found', colors.yellow));
    }

    try {
      // Copy .ps1 script
      await fs.access(daicPs1Source);
      const daicPs1Dest = path.join(localBin, 'daic.ps1');
      await fs.copyFile(daicPs1Source, daicPs1Dest);
      console.log(color(`  ✓ Installed daic.ps1 to ${localBin}`, colors.green));
    } catch {
      console.log(color('  ⚠️ daic.ps1 script not found', colors.yellow));
    }

    console.log(color(`  ℹ Add ${localBin} to your PATH to use 'daic' command`, colors.yellow));
  } else {
    // Unix/Mac installation
    const daicSource = path.join(SCRIPT_DIR, 'cc_sessions/scripts/daic');
    const daicDest = '/usr/local/bin/daic';

    try {
      await fs.copyFile(daicSource, daicDest);
      await fs.chmod(daicDest, 0o755);
    } catch (error) {
      if (error.code === 'EACCES') {
        console.log(color('⚠️  Cannot write to /usr/local/bin. Trying with sudo...', colors.yellow));
        try {
          execSync(`sudo cp ${daicSource} ${daicDest}`, { stdio: 'inherit' });
          execSync(`sudo chmod +x ${daicDest}`, { stdio: 'inherit' });
        } catch {
          console.log(color('⚠️  Could not install daic command globally. You can run it locally from .claude/scripts/', colors.yellow));
        }
      }
    }
  }
}

// Interactive menu with keyboard navigation
async function interactiveMenu(items, options = {}) {
  const {
    title = 'Select an option',
    multiSelect = false,
    selectedItems = new Set(),
    formatItem = (item, selected) => item
  } = options;

  let currentIndex = 0;
  let selected = new Set(selectedItems);
  let done = false;

  // Hide cursor
  process.stdout.write('\x1B[?25l');

  const renderMenu = () => {
    // Clear previous menu
    console.clear();

    // Render title
    if (title) {
      console.log(title);
    }

    // Render items
    items.forEach((item, index) => {
      const isSelected = selected.has(item);
      const isCurrent = index === currentIndex;

      let prefix = '  ';
      if (isCurrent) {
        prefix = color('▶ ', colors.cyan);
      }

      console.log(prefix + formatItem(item, isSelected, isCurrent));
    });
  };

  return new Promise((resolve) => {
    renderMenu();

    // Set raw mode for key input
    readline.emitKeypressEvents(process.stdin);
    if (process.stdin.setRawMode) {
      process.stdin.setRawMode(true);
    }
    process.stdin.resume();

    const keyHandler = (str, key) => {
      if (key) {
        if (key.name === 'up') {
          currentIndex = (currentIndex - 1 + items.length) % items.length;
          renderMenu();
        } else if (key.name === 'down') {
          currentIndex = (currentIndex + 1) % items.length;
          renderMenu();
        } else if (key.name === 'space' && multiSelect) {
          const item = items[currentIndex];
          if (selected.has(item)) {
            selected.delete(item);
          } else {
            selected.add(item);
          }
          renderMenu();
        } else if (key.name === 'return') {
          done = true;
          // Restore terminal
          if (process.stdin.setRawMode) {
            process.stdin.setRawMode(false);
          }
          process.stdin.removeListener('keypress', keyHandler);
          process.stdout.write('\x1B[?25h'); // Show cursor
          console.clear();

          // Resume stdin for subsequent prompts (don't pause!)
          process.stdin.resume();

          if (multiSelect) {
            resolve(selected);
          } else {
            resolve(items[currentIndex]);
          }
        } else if (key.ctrl && key.name === 'c') {
          // Handle Ctrl+C
          if (process.stdin.setRawMode) {
            process.stdin.setRawMode(false);
          }
          process.stdin.pause();
          process.stdout.write('\x1B[?25h'); // Show cursor
          process.exit(0);
        }
      }
    };

    process.stdin.on('keypress', keyHandler);
  });
}

// Tool blocking menu
async function configureToolBlocking() {
  const allTools = [
    { name: 'Edit', description: 'Edit existing files', defaultBlocked: true },
    { name: 'Write', description: 'Create new files', defaultBlocked: true },
    { name: 'MultiEdit', description: 'Multiple edits in one operation', defaultBlocked: true },
    { name: 'NotebookEdit', description: 'Edit Jupyter notebooks', defaultBlocked: true },
    { name: 'Bash', description: 'Run shell commands', defaultBlocked: false },
    { name: 'Read', description: 'Read file contents', defaultBlocked: false },
    { name: 'Grep', description: 'Search file contents', defaultBlocked: false },
    { name: 'Glob', description: 'Find files by pattern', defaultBlocked: false },
    { name: 'LS', description: 'List directory contents', defaultBlocked: false },
    { name: 'WebSearch', description: 'Search the web', defaultBlocked: false },
    { name: 'WebFetch', description: 'Fetch web content', defaultBlocked: false },
    { name: 'Task', description: 'Launch specialized agents', defaultBlocked: false }
  ];

  // Initialize blocked tools
  const initialBlocked = new Set(config.blocked_tools.map(name =>
    allTools.find(t => t.name === name)
  ).filter(Boolean));

  const title = `${color('╭───────────────────────────────────────────────────────────────╮', colors.cyan)}
${color('│              Tool Blocking Configuration                      │', colors.cyan)}
${color('├───────────────────────────────────────────────────────────────┤', colors.cyan)}
${color('│   ↑/↓: Navigate   SPACE: Toggle   ENTER: Save & Continue      │', colors.dim)}
${color('│     Tools marked with 🔒 are blocked in discussion mode       │', colors.dim)}
${color('╰───────────────────────────────────────────────────────────────╯', colors.cyan)}
`;

  const formatItem = (tool, isBlocked, isCurrent) => {
    const icon = isBlocked ? icons.lock : icons.unlock;
    const status = isBlocked ? color('[BLOCKED]', colors.red) : color('[ALLOWED]', colors.green);
    const toolColor = isCurrent ? colors.bright : (isBlocked ? colors.yellow : colors.white);

    return `${icon} ${color(tool.name.padEnd(15), toolColor)} - ${tool.description.padEnd(30)} ${status}`;
  };

  const selectedTools = await interactiveMenu(allTools, {
    title,
    multiSelect: true,
    selectedItems: initialBlocked,
    formatItem
  });

  config.blocked_tools = Array.from(selectedTools).map(t => t.name);
  console.log(color(`\n  ${icons.check} Tool blocking configuration saved`, colors.green));
}

// Interactive configuration
async function configure() {
  console.log();
  console.log(color('╔═══════════════════════════════════════════════════════════════╗', colors.bright + colors.cyan));
  console.log(color('║                    CONFIGURATION SETUP                        ║', colors.bright + colors.cyan));
  console.log(color('╚═══════════════════════════════════════════════════════════════╝', colors.bright + colors.cyan));
  console.log();

  let statuslineInstalled = false;

  // Developer name section
  console.log(color(`\n${icons.star} DEVELOPER IDENTITY`, colors.bright + colors.magenta));
  console.log(color('─'.repeat(60), colors.dim));
  console.log(color('  Claude will use this name when addressing you in sessions', colors.dim));
  console.log();

  const name = await question(color('  Your name: ', colors.cyan));
  if (name) {
    config.developer_name = name;
    console.log(color(`  ${icons.check} Hello, ${name}!`, colors.green));
  }

  // Statusline installation section
  console.log(color(`\n\n${icons.star} STATUSLINE INSTALLATION`, colors.bright + colors.magenta));
  console.log(color('─'.repeat(60), colors.dim));
  console.log(color('  Real-time status display in Claude Code showing:', colors.white));
  console.log(color(`    ${icons.bullet} Current task and DAIC mode`, colors.cyan));
  console.log(color(`    ${icons.bullet} Token usage with visual progress bar`, colors.cyan));
  console.log(color(`    ${icons.bullet} Modified file counts`, colors.cyan));
  console.log(color(`    ${icons.bullet} Open task count`, colors.cyan));
  console.log();

  const installStatusline = await question(color('  Install statusline? (y/n): ', colors.cyan));

  if (installStatusline.toLowerCase() === 'y') {
    const statuslineSource = path.join(SCRIPT_DIR, 'cc_sessions/scripts/statusline-script.sh');
    try {
      await fs.access(statuslineSource);
      console.log(color('  Installing statusline script...', colors.dim));
      await fs.copyFile(statuslineSource, path.join(PROJECT_ROOT, '.claude/statusline-script.sh'));
      await fs.chmod(path.join(PROJECT_ROOT, '.claude/statusline-script.sh'), 0o755);
      statuslineInstalled = true;
      console.log(color(`  ${icons.check} Statusline installed successfully`, colors.green));
    } catch {
      console.log(color(`  ${icons.warning} Statusline script not found in package`, colors.yellow));
    }
  }

  // DAIC trigger phrases section
  console.log(color(`\n\n${icons.star} DAIC WORKFLOW CONFIGURATION`, colors.bright + colors.magenta));
  console.log(color('─'.repeat(60), colors.dim));
  console.log(color('  The DAIC system enforces discussion before implementation.', colors.white));
  console.log(color('  Trigger phrases tell Claude when you\'re ready to proceed.', colors.white));
  console.log();
  console.log(color('  Default triggers:', colors.cyan));
  config.trigger_phrases.forEach(phrase => {
    console.log(color(`    ${icons.arrow} "${phrase}"`, colors.green));
  });
  console.log();
  console.log(color('  Hint: Common additions: "implement it", "do it", "proceed"', colors.dim));
  console.log();

  // Allow adding multiple custom trigger phrases
  let addingTriggers = true;
  while (addingTriggers) {
    const customTrigger = await question(color('  Add custom trigger phrase (Enter to skip): ', colors.cyan));
    if (customTrigger) {
      config.trigger_phrases.push(customTrigger);
      console.log(color(`  ${icons.check} Added: "${customTrigger}"`, colors.green));
    } else {
      addingTriggers = false;
    }
  }

  // API Mode configuration
  console.log(color(`\n\n${icons.star} THINKING BUDGET CONFIGURATION`, colors.bright + colors.magenta));
  console.log(color('─'.repeat(60), colors.dim));
  console.log(color('  Token usage is not much of a concern with Claude Code Max', colors.white));
  console.log(color('  plans, especially the $200 tier. But API users are often', colors.white));
  console.log(color('  budget-conscious and want manual control.', colors.white));
  console.log();
  console.log(color('  Sessions was built to preserve tokens across context windows', colors.cyan));
  console.log(color('  but uses saved tokens to enable \'ultrathink\' - Claude\'s', colors.cyan));
  console.log(color('  maximum thinking budget - on every interaction for best results.', colors.cyan));
  console.log();
  console.log(color('  • Max users (recommended): Automatic ultrathink every message', colors.dim));
  console.log(color('  • API users: Manual control with [[ ultrathink ]] when needed', colors.dim));
  console.log();
  console.log(color('  You can toggle this anytime with: /api-mode', colors.dim));
  console.log();

  const enableUltrathink = await question(color('  Enable automatic ultrathink for best performance? (y/n): ', colors.cyan));
  if (enableUltrathink.toLowerCase() === 'y' || enableUltrathink.toLowerCase() === 'yes') {
    config.api_mode = false;
    console.log(color(`  ${icons.check} Max mode - ultrathink enabled for best performance`, colors.green));
  } else {
    config.api_mode = true;
    console.log(color(`  ${icons.check} API mode - manual ultrathink control (use [[ ultrathink ]])`, colors.green));
  }

  // Advanced configuration
  console.log(color(`\n\n${icons.star} ADVANCED OPTIONS`, colors.bright + colors.magenta));
  console.log(color('─'.repeat(60), colors.dim));
  console.log(color('  Configure tool blocking, task prefixes, and more', colors.white));
  console.log();

  const advanced = await question(color('  Configure advanced options? (y/n): ', colors.cyan));

  if (advanced.toLowerCase() === 'y') {
    await configureToolBlocking();

    // Task prefix configuration
    console.log(color(`\n\n${icons.star} TASK PREFIX CONFIGURATION`, colors.bright + colors.magenta));
    console.log(color('─'.repeat(60), colors.dim));
    console.log(color('  Task prefixes organize work by priority and type', colors.white));
    console.log();
    console.log(color('  Current prefixes:', colors.cyan));
    console.log(color(`    ${icons.arrow} h- (high priority)`, colors.white));
    console.log(color(`    ${icons.arrow} m- (medium priority)`, colors.white));
    console.log(color(`    ${icons.arrow} l- (low priority)`, colors.white));
    console.log(color(`    ${icons.arrow} ?- (investigate/research)`, colors.white));
    console.log();

    const customizePrefixes = await question(color('  Customize task prefixes? (y/n): ', colors.cyan));
    if (customizePrefixes.toLowerCase() === 'y') {
      const high = await question(color('  High priority prefix [h-]: ', colors.cyan)) || 'h-';
      const med = await question(color('  Medium priority prefix [m-]: ', colors.cyan)) || 'm-';
      const low = await question(color('  Low priority prefix [l-]: ', colors.cyan)) || 'l-';
      const inv = await question(color('  Investigate prefix [?-]: ', colors.cyan)) || '?-';

      config.task_prefixes = {
        priority: [high, med, low, inv]
      };

      console.log(color(`  ${icons.check} Task prefixes updated`, colors.green));
    }
  }

  return { statuslineInstalled };
}

// Save configuration
async function saveConfig(installStatusline = false) {
  console.log(color('Creating configuration...', colors.cyan));

  await fs.writeFile(
    path.join(PROJECT_ROOT, 'sessions/sessions-config.json'),
    JSON.stringify(config, null, 2)
  );

  // Create or update .claude/settings.json with hooks configuration
  const settingsPath = path.join(PROJECT_ROOT, '.claude/settings.json');
  let settings = {};

  // Check if settings.json already exists
  try {
    const existingSettings = await fs.readFile(settingsPath, 'utf-8');
    settings = JSON.parse(existingSettings);
    console.log(color('Found existing settings.json, merging sessions hooks...', colors.cyan));
  } catch {
    console.log(color('Creating new settings.json with sessions hooks...', colors.cyan));
  }

  // Define the consolidated sessions hooks
=======
  // Copy knowledge base
  const knowledgeSource = path.join(SCRIPT_DIR, 'cc_sessions', 'knowledge');
  const knowledgeDest = path.join(PROJECT_ROOT, 'sessions', 'knowledge');
  if (fs.existsSync(knowledgeSource)) {
    copyDirectory(knowledgeSource, knowledgeDest);
  }
}

function copyJavaScriptFiles() {
  console.log(color('Installing JavaScript-specific files...', colors.cyan));

  const jsRoot = path.join(SCRIPT_DIR, 'cc_sessions', 'javascript');

  // Copy statusline
  copyFile(
    path.join(jsRoot, 'statusline.js'),
    path.join(PROJECT_ROOT, 'sessions', 'statusline.js')
  );

  // Copy API
  copyDirectory(
    path.join(jsRoot, 'api'),
    path.join(PROJECT_ROOT, 'sessions', 'api')
  );

  // Copy hooks
  copyDirectory(
    path.join(jsRoot, 'hooks'),
    path.join(PROJECT_ROOT, 'sessions', 'hooks')
  );

  // Copy protocols
  copyDirectory(
    path.join(jsRoot, 'protocols'),
    path.join(PROJECT_ROOT, 'sessions', 'protocols')
  );

  // Copy commands
  copyDirectory(
    path.join(jsRoot, 'commands'),
    path.join(PROJECT_ROOT, '.claude', 'commands')
  );

  // Copy templates to their respective destinations
  const templatesDir = path.join(jsRoot, 'templates');

  copyFile(
    path.join(templatesDir, 'CLAUDE.sessions.md'),
    path.join(PROJECT_ROOT, 'sessions', 'CLAUDE.sessions.md')
  );

  copyFile(
    path.join(templatesDir, 'TEMPLATE.md'),
    path.join(PROJECT_ROOT, 'sessions', 'tasks', 'TEMPLATE.md')
  );

  copyFile(
    path.join(templatesDir, 'h-kickstart-setup.md'),
    path.join(PROJECT_ROOT, 'sessions', 'tasks', 'h-kickstart-setup.md')
  );

  copyFile(
    path.join(templatesDir, 'INDEX_TEMPLATE.md'),
    path.join(PROJECT_ROOT, 'sessions', 'tasks', 'indexes', 'INDEX_TEMPLATE.md')
  );
}

async function configureSettings() {
  console.log(color('Configuring Claude Code hooks...', colors.cyan));

  const settingsPath = path.join(PROJECT_ROOT, '.claude', 'settings.json');
  let settings = {};

  // Load existing settings if they exist
  if (fs.existsSync(settingsPath)) {
    try {
      settings = JSON.parse(fs.readFileSync(settingsPath, 'utf-8'));
    } catch (error) {
      console.log(color('⚠️  Could not parse existing settings.json, will create new one', colors.yellow));
    }
  }

  // Define sessions hooks
>>>>>>> 229c9ee7
  const sessionsHooks = {
    UserPromptSubmit: [
      {
        hooks: [
          {
            type: "command",
            command: process.platform === 'win32'
              ? "node \"%CLAUDE_PROJECT_DIR%\\sessions\\hooks\\user_messages.js\""
              : "node $CLAUDE_PROJECT_DIR/sessions/hooks/user_messages.js"
          }
        ]
      }
    ],
    PreToolUse: [
      {
        matcher: "Write|Edit|MultiEdit|Task|Bash|NotebookEdit",
        hooks: [
          {
            type: "command",
<<<<<<< HEAD
            command: process.platform === 'win32' ? "python \"%CLAUDE_PROJECT_DIR%\\.claude\\hooks\\workflow-manager.py\"" : "$CLAUDE_PROJECT_DIR/.claude/hooks/workflow-manager.py"
=======
            command: process.platform === 'win32'
              ? "node \"%CLAUDE_PROJECT_DIR%\\sessions\\hooks\\sessions_enforce.js\""
              : "node $CLAUDE_PROJECT_DIR/sessions/hooks/sessions_enforce.js"
>>>>>>> 229c9ee7
          }
        ]
      },
      {
        matcher: "Task",
        hooks: [
          {
            type: "command",
            command: process.platform === 'win32'
              ? "node \"%CLAUDE_PROJECT_DIR%\\sessions\\hooks\\subagent_hooks.js\""
              : "node $CLAUDE_PROJECT_DIR/sessions/hooks/subagent_hooks.js"
          }
        ]
      }
    ],
    PostToolUse: [
      {
        matcher: "Write|Edit|MultiEdit|NotebookEdit",
        hooks: [
          {
            type: "command",
<<<<<<< HEAD
            command: process.platform === 'win32' ? "python \"%CLAUDE_PROJECT_DIR%\\.claude\\hooks\\workflow-manager.py\"" : "$CLAUDE_PROJECT_DIR/.claude/hooks/workflow-manager.py"
=======
            command: process.platform === 'win32'
              ? "node \"%CLAUDE_PROJECT_DIR%\\sessions\\hooks\\post_tool_use.js\""
              : "node $CLAUDE_PROJECT_DIR/sessions/hooks/post_tool_use.js"
>>>>>>> 229c9ee7
          }
        ]
      }
    ],
    SessionStart: [
      {
        matcher: "startup|clear",
        hooks: [
          {
            type: "command",
<<<<<<< HEAD
            command: process.platform === 'win32' ? "python \"%CLAUDE_PROJECT_DIR%\\.claude\\hooks\\enhanced_session_start.py\"" : "$CLAUDE_PROJECT_DIR/.claude/hooks/enhanced_session_start.py"
          }
        ]
      }
    ],
    Stop: [
      {
        hooks: [
          {
            type: "command",
            command: process.platform === 'win32' ? "python \"%CLAUDE_PROJECT_DIR%\\.claude\\hooks\\session-lifecycle.py\"" : "$CLAUDE_PROJECT_DIR/.claude/hooks/session-lifecycle.py"
          }
        ]
      }
    ],
    PreCompact: [
      {
        hooks: [
          {
            type: "command",
            command: process.platform === 'win32' ? "python \"%CLAUDE_PROJECT_DIR%\\.claude\\hooks\\context-manager.py\"" : "$CLAUDE_PROJECT_DIR/.claude/hooks/context-manager.py"
          }
        ]
      }
    ],
    Notification: [
      {
        hooks: [
          {
            type: "command",
            command: process.platform === 'win32' ? "python \"%CLAUDE_PROJECT_DIR%\\.claude\\hooks\\context-manager.py\"" : "$CLAUDE_PROJECT_DIR/.claude/hooks/context-manager.py"
          }
        ]
      }
    ]
  };

  // Merge hooks (sessions hooks take precedence)
=======
            command: process.platform === 'win32'
              ? "node \"%CLAUDE_PROJECT_DIR%\\sessions\\hooks\\session_start.js\""
              : "node $CLAUDE_PROJECT_DIR/sessions/hooks/session_start.js"
          }
        ]
      }
    ]
  };

  // Initialize hooks object if it doesn't exist
>>>>>>> 229c9ee7
  if (!settings.hooks) {
    settings.hooks = {};
  }

<<<<<<< HEAD
  // Merge each hook type
=======
  // Merge each hook type (sessions hooks take precedence)
>>>>>>> 229c9ee7
  for (const [hookType, hookConfig] of Object.entries(sessionsHooks)) {
    if (!settings.hooks[hookType]) {
      settings.hooks[hookType] = [];
    }

    // Add sessions hooks (prepend so they run first)
    settings.hooks[hookType] = [...hookConfig, ...settings.hooks[hookType]];
  }

<<<<<<< HEAD
  // Add statusline if requested
  if (installStatusline) {
=======
  // Write updated settings
  fs.writeFileSync(settingsPath, JSON.stringify(settings, null, 2));
}

function configureCLAUDEmd() {
  console.log(color('Configuring CLAUDE.md...', colors.cyan));

  const claudePath = path.join(PROJECT_ROOT, 'CLAUDE.md');
  const reference = '@sessions/CLAUDE.sessions.md';

  if (fs.existsSync(claudePath)) {
    let content = fs.readFileSync(claudePath, 'utf-8');

    // Only add if not already present
    if (!content.includes(reference)) {
      // Add at the beginning after any frontmatter
      const lines = content.split('\n');
      let insertIndex = 0;

      // Skip frontmatter if it exists
      if (lines[0] === '---') {
        for (let i = 1; i < lines.length; i++) {
          if (lines[i] === '---') {
            insertIndex = i + 1;
            break;
          }
        }
      }

      lines.splice(insertIndex, 0, '', reference, '');
      content = lines.join('\n');
      fs.writeFileSync(claudePath, content);
    }
  } else {
    // Create minimal CLAUDE.md with reference
    const minimalCLAUDE = `# CLAUDE.md

${reference}

This file provides instructions for Claude Code when working with this codebase.
`;
    fs.writeFileSync(claudePath, minimalCLAUDE);
  }
}

function configureGitignore() {
  console.log(color('Configuring .gitignore...', colors.cyan));

  const gitignorePath = path.join(PROJECT_ROOT, '.gitignore');
  const gitignoreEntries = [
    '',
    '# cc-sessions runtime files',
    'sessions/sessions-state.json',
    'sessions/transcripts/',
    ''
  ];

  if (fs.existsSync(gitignorePath)) {
    let content = fs.readFileSync(gitignorePath, 'utf-8');

    // Only add if not already present
    if (!content.includes('sessions/sessions-state.json')) {
      // Append to end of file
      content += gitignoreEntries.join('\n');
      fs.writeFileSync(gitignorePath, content);
    }
  } else {
    // Create new .gitignore with our entries
    fs.writeFileSync(gitignorePath, gitignoreEntries.join('\n'));
  }
}

function initializeStateFiles() {
  console.log(color('Initializing state files...', colors.cyan));

  // Set environment variable so shared_state can find project root
  process.env.CLAUDE_PROJECT_DIR = PROJECT_ROOT;

  // Import and call loadState/loadConfig from shared_state
  const sharedStatePath = path.join(PROJECT_ROOT, 'sessions', 'hooks', 'shared_state.js');

  if (!fs.existsSync(sharedStatePath)) {
    console.log(color('⚠️  Could not find shared_state.js after installation', colors.yellow));
    process.exit(1);
  }

  const { loadState, loadConfig, saveConfig } = require(sharedStatePath);

  // These functions create the files if they don't exist
  loadState();
  const config = loadConfig();

  // Detect and set OS in configuration
  const osType = os.platform();  // Returns 'win32', 'linux', or 'darwin'
  const osMap = {
    'win32': 'windows',
    'linux': 'linux',
    'darwin': 'macos'
  };
  const detectedOs = osMap[osType] || 'linux';  // Default to linux if unknown

  // Update config with detected OS
  config.environment.os = detectedOs;
  saveConfig(config);

  // Verify files were created
  const stateFile = path.join(PROJECT_ROOT, 'sessions', 'sessions-state.json');
  const configFile = path.join(PROJECT_ROOT, 'sessions', 'sessions-config.json');

  if (!fs.existsSync(stateFile) || !fs.existsSync(configFile)) {
    console.log(color('⚠️  State files were not created properly', colors.yellow));
    console.log(color('You may need to initialize them manually on first run', colors.yellow));
  }
}

function kickstartCleanup() {
  console.log(color('\n🧹 Removing kickstart files...', colors.cyan));

  const sessionsDir = path.join(PROJECT_ROOT, 'sessions');

  // 1. Delete kickstart hook (check both language variants)
  const pyHook = path.join(sessionsDir, 'hooks', 'kickstart_session_start.py');
  const jsHook = path.join(sessionsDir, 'hooks', 'kickstart_session_start.js');

  let isPython;
  if (fs.existsSync(pyHook)) {
    fs.unlinkSync(pyHook);
    isPython = true;
    console.log(color('   ✓ Deleted kickstart_session_start.py', colors.green));
  } else if (fs.existsSync(jsHook)) {
    fs.unlinkSync(jsHook);
    isPython = false;
    console.log(color('   ✓ Deleted kickstart_session_start.js', colors.green));
  } else {
    isPython = true; // default fallback
  }

  // 2. Delete kickstart protocols directory
  const protocolsDir = path.join(sessionsDir, 'protocols', 'kickstart');
  if (fs.existsSync(protocolsDir)) {
    fs.rmSync(protocolsDir, { recursive: true, force: true });
    console.log(color('   ✓ Deleted protocols/kickstart/', colors.green));
  }

  // 3. Delete kickstart setup task
  const taskFile = path.join(sessionsDir, 'tasks', 'h-kickstart-setup.md');
  if (fs.existsSync(taskFile)) {
    fs.unlinkSync(taskFile);
    console.log(color('   ✓ Deleted h-kickstart-setup.md', colors.green));
  }

  // Generate language-specific cleanup instructions
  let instructions;
  if (isPython) {
    instructions = `
Manual cleanup required (edit these files carefully):

1. sessions/api/router.py
   - Remove: from .kickstart_commands import handle_kickstart_command
   - Remove: 'kickstart': handle_kickstart_command from COMMAND_HANDLERS

2. .claude/settings.json
   - Remove the kickstart SessionStart hook entry

3. sessions/api/kickstart_commands.py
   - Delete this entire file
`;
  } else {
    instructions = `
Manual cleanup required (edit these files carefully):

1. sessions/api/router.js
   - Remove: const { handleKickstartCommand } = require('./kickstart_commands');
   - Remove: 'kickstart': handleKickstartCommand from COMMAND_HANDLERS

2. .claude/settings.json
   - Remove the kickstart SessionStart hook entry

3. sessions/api/kickstart_commands.js
   - Delete this entire file
`;
  }

  console.log(color(instructions, colors.yellow));
  return instructions;
}

function getReadonlyCommandsList() {
  return [
    'cat', 'ls', 'pwd', 'cd', 'echo', 'grep', 'find', 'git status', 'git log',
    'git diff', 'docker ps', 'kubectl get', 'npm list', 'pip show', 'head', 'tail',
    'less', 'more', 'file', 'stat', 'du', 'df', 'ps', 'top', 'htop', 'who', 'w',
    '...(70+ commands total)'
  ];
}

function getWriteCommandsList() {
  return [
    'rm', 'mv', 'cp', 'chmod', 'chown', 'mkdir', 'rmdir', 'systemctl', 'service',
    'apt', 'yum', 'npm install', 'pip install', 'make', 'cmake', 'sudo', 'kill',
    '...(and more)'
  ];
}

async function interactiveConfiguration() {
  console.log(color('\n━━━━━━━━━━━━━━━━━━━━━━━━━━━━━━━━━━━━━━━━━━━━━━━━━━━━━━━━━━━━━━━━━━━━━━━━━━━━━━', colors.cyan));
  console.log(color('  Configuration Setup', colors.bold));
  console.log(color('━━━━━━━━━━━━━━━━━━━━━━━━━━━━━━━━━━━━━━━━━━━━━━━━━━━━━━━━━━━━━━━━━━━━━━━━━━━━━━\n', colors.cyan));

  const config = {
    git_preferences: {},
    environment: {},
    blocked_actions: {
      implementation_only_tools: [],
      bash_read_patterns: [],
      bash_write_patterns: []
    },
    trigger_phrases: {},
    features: {}
  };

  // Git Preferences Section
  console.log(color('\n━━━━━━━━━━━━━━━━━━━━━━━━━━━━━━━━━━━━━━━━━━━━━━━━━━━━━━━━━━━━━━━━━━━━━━━━━━━━━━', colors.cyan));
  console.log(color('  Git Preferences', colors.bold));
  console.log(color('━━━━━━━━━━━━━━━━━━━━━━━━━━━━━━━━━━━━━━━━━━━━━━━━━━━━━━━━━━━━━━━━━━━━━━━━━━━━━━\n', colors.cyan));

  console.log("Default branch name (e.g. 'main', 'master', 'develop', etc.):");
  console.log(color("*This is the branch you will merge to when completing tasks*", colors.yellow));
  const defaultBranchAnswer = await inquirer.prompt([{
    type: 'input',
    name: 'value',
    message: color('[main] ', colors.cyan),
    default: 'main'
  }]);
  config.git_preferences.default_branch = defaultBranchAnswer.value || 'main';

  const hasSubmodules = await inquirer.prompt([{
    type: 'list',
    name: 'value',
    message: 'Does this repository use git submodules?',
    choices: ['Yes', 'No'],
    default: 'Yes'
  }]);
  config.git_preferences.has_submodules = (hasSubmodules.value === 'Yes');

  const addPattern = await inquirer.prompt([{
    type: 'list',
    name: 'value',
    message: 'When committing, how should files be staged?',
    choices: [
      'Ask me each time',
      'Stage all modified files automatically'
    ]
  }]);
  config.git_preferences.add_pattern = addPattern.value.includes('Ask') ? 'ask' : 'all';

  const commitStyle = await inquirer.prompt([{
    type: 'list',
    name: 'value',
    message: 'Commit message style:',
    choices: [
      'Detailed (multi-line with description)',
      'Conventional (type: subject format)',
      'Simple (single line)'
    ]
  }]);
  if (commitStyle.value.includes('Detailed')) {
    config.git_preferences.commit_style = 'detailed';
  } else if (commitStyle.value.includes('Conventional')) {
    config.git_preferences.commit_style = 'conventional';
  } else {
    config.git_preferences.commit_style = 'simple';
  }

  const autoMerge = await inquirer.prompt([{
    type: 'list',
    name: 'value',
    message: 'After task completion:',
    choices: [
      'Ask me first',
      `Auto-merge to ${config.git_preferences.default_branch}`
    ]
  }]);
  config.git_preferences.auto_merge = autoMerge.value.includes('Auto-merge');

  const autoPush = await inquirer.prompt([{
    type: 'list',
    name: 'value',
    message: 'After committing/merging:',
    choices: [
      'Ask me first',
      'Auto-push to remote'
    ]
  }]);
  config.git_preferences.auto_push = autoPush.value.includes('Auto-push');

  // Environment Section
  console.log(color('\n━━━━━━━━━━━━━━━━━━━━━━━━━━━━━━━━━━━━━━━━━━━━━━━━━━━━━━━━━━━━━━━━━━━━━━━━━━━━━━', colors.cyan));
  console.log(color('  Environment Settings', colors.bold));
  console.log(color('━━━━━━━━━━━━━━━━━━━━━━━━━━━━━━━━━━━━━━━━━━━━━━━━━━━━━━━━━━━━━━━━━━━━━━━━━━━━━━\n', colors.cyan));

  const developerName = await inquirer.prompt([{
    type: 'input',
    name: 'value',
    message: color('What should Claude call you? [developer] ', colors.cyan),
    default: 'developer'
  }]);
  config.environment.developer_name = developerName.value || 'developer';

  // Detect OS
  const osType = os.platform();
  const osMap = { 'win32': 'windows', 'linux': 'linux', 'darwin': 'macos' };
  const detectedOs = osMap[osType] || 'linux';

  const osChoices = [
    `${detectedOs.charAt(0).toUpperCase() + detectedOs.slice(1)} is correct`
  ];
  if (detectedOs !== 'windows') osChoices.push('Switch to Windows');
  if (detectedOs !== 'macos') osChoices.push('Switch to macOS');
  if (detectedOs !== 'linux') osChoices.push('Switch to Linux');

  const osChoice = await inquirer.prompt([{
    type: 'list',
    name: 'value',
    message: `Detected OS: ${detectedOs.charAt(0).toUpperCase() + detectedOs.slice(1)}`,
    choices: osChoices,
    default: osChoices[0]
  }]);

  if (osChoice.value.includes('Windows')) {
    config.environment.os = 'windows';
  } else if (osChoice.value.includes('macOS')) {
    config.environment.os = 'macos';
  } else if (osChoice.value.includes('Linux')) {
    config.environment.os = 'linux';
  } else {
    config.environment.os = detectedOs;
  }

  // Detect shell
  const detectedShell = (process.env.SHELL || 'bash').split('/').pop();

  const shellChoices = [
    `${detectedShell} is correct`
  ];
  const shells = ['bash', 'zsh', 'fish', 'powershell', 'cmd'];
  shells.forEach(shell => {
    if (shell !== detectedShell) {
      shellChoices.push(`Switch to ${shell}`);
    }
  });

  const shellChoice = await inquirer.prompt([{
    type: 'list',
    name: 'value',
    message: `Detected shell: ${detectedShell}`,
    choices: shellChoices,
    default: shellChoices[0]
  }]);

  for (const shell of shells) {
    if (shellChoice.value.toLowerCase().includes(shell)) {
      config.environment.shell = shell;
      break;
    }
  }
  if (!config.environment.shell) {
    config.environment.shell = detectedShell;
  }

  // Blocked Actions Section
  console.log(color('\n━━━━━━━━━━━━━━━━━━━━━━━━━━━━━━━━━━━━━━━━━━━━━━━━━━━━━━━━━━━━━━━━━━━━━━━━━━━━━━', colors.cyan));
  console.log(color('  Tool Blocking Configuration', colors.bold));
  console.log(color('━━━━━━━━━━━━━━━━━━━━━━━━━━━━━━━━━━━━━━━━━━━━━━━━━━━━━━━━━━━━━━━━━━━━━━━━━━━━━━\n', colors.cyan));

  console.log('Which tools should be blocked in discussion mode?');
  console.log(color('*Use Space to toggle, Enter to submit*\n', colors.yellow));

  const defaultBlocked = ['Edit', 'Write', 'MultiEdit', 'NotebookEdit'];
  const allTools = ['Edit', 'Write', 'MultiEdit', 'NotebookEdit', 'Bash', 'Read', 'Glob', 'Grep', 'Task', 'TodoWrite'];

  const blockedTools = await inquirer.prompt([{
    type: 'checkbox',
    name: 'value',
    message: 'Select tools to BLOCK in discussion mode',
    choices: allTools,
    default: defaultBlocked
  }]);
  config.blocked_actions.implementation_only_tools = blockedTools.value;

  // Bash patterns - Read-only
  console.log(color('\n━━━━━━━━━━━━━━━━━━━━━━━━━━━━━━━━━━━━━━━━━━━━━━━━━━━━━━━━━━━━━━━━━━━━━━━━━━━━━━', colors.cyan));
  console.log(color('  Read-Only Bash Commands', colors.bold));
  console.log(color('━━━━━━━━━━━━━━━━━━━━━━━━━━━━━━━━━━━━━━━━━━━━━━━━━━━━━━━━━━━━━━━━━━━━━━━━━━━━━━\n', colors.cyan));

  console.log('In Discussion mode, Claude can only use read-like tools (including commands in');
  console.log('the Bash tool).\n');
  console.log('To do this, we parse Claude\'s Bash tool input in Discussion mode to check for');
  console.log('write-like and read-only bash commands from a known list.\n');
  console.log('You might have some CLI commands that you want to mark as "safe" to use in');
  console.log('Discussion mode. For reference, here are the commands we already auto-approve');
  console.log('in Discussion mode:\n');
  console.log(color(`  ${getReadonlyCommandsList().join(', ')}\n`, colors.yellow));
  console.log('Type any additional command you would like to auto-allow in Discussion mode and');
  console.log('hit "enter" to add it. You may add as many as you like. When you\'re done, hit');
  console.log('enter again to move to the next configuration option:\n');

  const customRead = [];
  while (true) {
    const answer = await inquirer.prompt([{
      type: 'input',
      name: 'value',
      message: color('> ', colors.cyan)
    }]);
    const cmd = answer.value.trim();
    if (!cmd) break;
    customRead.push(cmd);
    console.log(color(`✓ Added '${cmd}' to read-only commands`, colors.green));
  }
  config.blocked_actions.bash_read_patterns = customRead;

  // Bash patterns - Write-like
  console.log(color('\n━━━━━━━━━━━━━━━━━━━━━━━━━━━━━━━━━━━━━━━━━━━━━━━━━━━━━━━━━━━━━━━━━━━━━━━━━━━━━━', colors.cyan));
  console.log(color('  Write-Like Bash Commands', colors.bold));
  console.log(color('━━━━━━━━━━━━━━━━━━━━━━━━━━━━━━━━━━━━━━━━━━━━━━━━━━━━━━━━━━━━━━━━━━━━━━━━━━━━━━\n', colors.cyan));

  console.log('Similar to the read-only bash commands, we also check for write-like bash');
  console.log('commands during Discussion mode and block them.\n');
  console.log('You might have some CLI commands that you want to mark as "blocked" in');
  console.log('Discussion mode. For reference, here are the commands we already block in');
  console.log('Discussion mode:\n');
  console.log(color(`  ${getWriteCommandsList().join(', ')}\n`, colors.yellow));
  console.log('Type any additional command you would like blocked in Discussion mode and hit');
  console.log('"enter" to add it. You may add as many as you like. When you\'re done, hit');
  console.log('"enter" again to move to the next configuration option:\n');

  const customWrite = [];
  while (true) {
    const answer = await inquirer.prompt([{
      type: 'input',
      name: 'value',
      message: color('> ', colors.cyan)
    }]);
    const cmd = answer.value.trim();
    if (!cmd) break;
    customWrite.push(cmd);
    console.log(color(`✓ Added '${cmd}' to write-like commands`, colors.green));
  }
  config.blocked_actions.bash_write_patterns = customWrite;

  // Extrasafe mode
  console.log(color('\n━━━━━━━━━━━━━━━━━━━━━━━━━━━━━━━━━━━━━━━━━━━━━━━━━━━━━━━━━━━━━━━━━━━━━━━━━━━━━━', colors.cyan));
  console.log(color('  Extrasafe Mode', colors.bold));
  console.log(color('━━━━━━━━━━━━━━━━━━━━━━━━━━━━━━━━━━━━━━━━━━━━━━━━━━━━━━━━━━━━━━━━━━━━━━━━━━━━━━\n', colors.cyan));

  const extrasafe = await inquirer.prompt([{
    type: 'list',
    name: 'value',
    message: 'What if Claude uses a bash command in discussion mode that\'s not in our\nread-only *or* our write-like list?',
    choices: [
      'Extrasafe OFF (allows unrecognized commands)',
      'Extrasafe ON (blocks unrecognized commands)'
    ]
  }]);
  config.blocked_actions.extrasafe = extrasafe.value.includes('ON');

  // Trigger Phrases Section
  console.log(color('\n━━━━━━━━━━━━━━━━━━━━━━━━━━━━━━━━━━━━━━━━━━━━━━━━━━━━━━━━━━━━━━━━━━━━━━━━━━━━━━', colors.cyan));
  console.log(color('  Trigger Phrases', colors.bold));
  console.log(color('━━━━━━━━━━━━━━━━━━━━━━━━━━━━━━━━━━━━━━━━━━━━━━━━━━━━━━━━━━━━━━━━━━━━━━━━━━━━━━\n', colors.cyan));

  console.log('While you can drive cc-sessions using our slash command API, the preferred way');
  console.log('is with (somewhat) natural language. To achieve this, we use unique trigger');
  console.log('phrases that automatically activate the 4 protocols and 2 driving modes in');
  console.log('cc-sessions:\n');
  console.log('  • Switch to implementation mode (default: "yert")');
  console.log('  • Switch to discussion mode (default: "SILENCE")');
  console.log('  • Create a new task/task file (default: "mek:")');
  console.log('  • Start a task/task file (default: "start^:")');
  console.log('  • Complete/archive the current task (default: "finito")');
  console.log('  • Compact context with active task (default: "squish")\n');

  const customizeTriggers = await inquirer.prompt([{
    type: 'list',
    name: 'value',
    message: 'Would you like to add any of your own custom trigger phrases?',
    choices: ['Use defaults', 'Customize']
  }]);

  // Set defaults first
  config.trigger_phrases = {
    implementation_mode: ['yert'],
    discussion_mode: ['SILENCE'],
    task_creation: ['mek:'],
    task_startup: ['start^:'],
    task_completion: ['finito'],
    context_compaction: ['squish']
  };

  if (customizeTriggers.value === 'Customize') {
    // Implementation mode
    console.log(color('\n━━━━━━━━━━━━━━━━━━━━━━━━━━━━━━━━━━━━━━━━━━━━━━━━━━━━━━━━━━━━━━━━━━━━━━━━━━━━━━', colors.cyan));
    console.log(color('  Implementation Mode Trigger', colors.bold));
    console.log(color('━━━━━━━━━━━━━━━━━━━━━━━━━━━━━━━━━━━━━━━━━━━━━━━━━━━━━━━━━━━━━━━━━━━━━━━━━━━━━━\n', colors.cyan));
    console.log('The implementation mode trigger is used when Claude proposes todos for');
    console.log('implementation that you agree with. Once used, the user_messages hook will');
    console.log('automatically switch the mode to Implementation, notify Claude, and lock in the');
    console.log('proposed todo list to ensure Claude doesn\'t go rogue.\n');
    console.log('To add your own custom trigger phrase, think of something that is:');
    console.log('  • Easy to remember and type');
    console.log('  • Won\'t ever come up in regular operation\n');
    console.log('We recommend using symbols or uppercase for trigger phrases that may otherwise');
    console.log('be used naturally in conversation (ex. instead of "stop", you might use "STOP"');
    console.log('or "st0p" or "--stop").\n');
    console.log('Current phrase: "yert"\n');
    console.log('Type a trigger phrase to add and press "enter". When you\'re done, press "enter"');
    console.log('again to move on to the next step:\n');

    while (true) {
      const answer = await inquirer.prompt([{
        type: 'input',
        name: 'value',
        message: color('> ', colors.cyan)
      }]);
      const phrase = answer.value.trim();
      if (!phrase) break;
      config.trigger_phrases.implementation_mode.push(phrase);
      console.log(color(`✓ Added '${phrase}'`, colors.green));
    }

    // Discussion mode
    console.log(color('\n━━━━━━━━━━━━━━━━━━━━━━━━━━━━━━━━━━━━━━━━━━━━━━━━━━━━━━━━━━━━━━━━━━━━━━━━━━━━━━', colors.cyan));
    console.log(color('  Discussion Mode Trigger', colors.bold));
    console.log(color('━━━━━━━━━━━━━━━━━━━━━━━━━━━━━━━━━━━━━━━━━━━━━━━━━━━━━━━━━━━━━━━━━━━━━━━━━━━━━━\n', colors.cyan));
    console.log('The discussion mode trigger is an emergency stop that immediately switches');
    console.log('Claude back to discussion mode. Once used, the user_messages hook will set the');
    console.log('mode to discussion and inform Claude that they need to re-align.\n');
    console.log('Current phrase: "SILENCE"\n');

    while (true) {
      const answer = await inquirer.prompt([{
        type: 'input',
        name: 'value',
        message: color('> ', colors.cyan)
      }]);
      const phrase = answer.value.trim();
      if (!phrase) break;
      config.trigger_phrases.discussion_mode.push(phrase);
      console.log(color(`✓ Added '${phrase}'`, colors.green));
    }

    // Task creation
    console.log(color('\n━━━━━━━━━━━━━━━━━━━━━━━━━━━━━━━━━━━━━━━━━━━━━━━━━━━━━━━━━━━━━━━━━━━━━━━━━━━━━━', colors.cyan));
    console.log(color('  Task Creation Trigger', colors.bold));
    console.log(color('━━━━━━━━━━━━━━━━━━━━━━━━━━━━━━━━━━━━━━━━━━━━━━━━━━━━━━━━━━━━━━━━━━━━━━━━━━━━━━\n', colors.cyan));
    console.log('The task creation trigger activates the task creation protocol. Once used, the');
    console.log('user_messages hook will load the task creation protocol which guides Claude');
    console.log('through creating a properly structured task file with priority, success');
    console.log('criteria, and context manifest.\n');
    console.log('Current phrase: "mek:"\n');

    while (true) {
      const answer = await inquirer.prompt([{
        type: 'input',
        name: 'value',
        message: color('> ', colors.cyan)
      }]);
      const phrase = answer.value.trim();
      if (!phrase) break;
      config.trigger_phrases.task_creation.push(phrase);
      console.log(color(`✓ Added '${phrase}'`, colors.green));
    }

    // Task startup
    console.log(color('\n━━━━━━━━━━━━━━━━━━━━━━━━━━━━━━━━━━━━━━━━━━━━━━━━━━━━━━━━━━━━━━━━━━━━━━━━━━━━━━', colors.cyan));
    console.log(color('  Task Startup Trigger', colors.bold));
    console.log(color('━━━━━━━━━━━━━━━━━━━━━━━━━━━━━━━━━━━━━━━━━━━━━━━━━━━━━━━━━━━━━━━━━━━━━━━━━━━━━━\n', colors.cyan));
    console.log('The task startup trigger activates the task startup protocol. Once used, the');
    console.log('user_messages hook will load the task startup protocol which guides Claude');
    console.log('through checking git status, creating branches, gathering context, and');
    console.log('proposing implementation todos.\n');
    console.log('Current phrase: "start^:"\n');

    while (true) {
      const answer = await inquirer.prompt([{
        type: 'input',
        name: 'value',
        message: color('> ', colors.cyan)
      }]);
      const phrase = answer.value.trim();
      if (!phrase) break;
      config.trigger_phrases.task_startup.push(phrase);
      console.log(color(`✓ Added '${phrase}'`, colors.green));
    }

    // Task completion
    console.log(color('\n━━━━━━━━━━━━━━━━━━━━━━━━━━━━━━━━━━━━━━━━━━━━━━━━━━━━━━━━━━━━━━━━━━━━━━━━━━━━━━', colors.cyan));
    console.log(color('  Task Completion Trigger', colors.bold));
    console.log(color('━━━━━━━━━━━━━━━━━━━━━━━━━━━━━━━━━━━━━━━━━━━━━━━━━━━━━━━━━━━━━━━━━━━━━━━━━━━━━━\n', colors.cyan));
    console.log('The task completion trigger activates the task completion protocol. Once used,');
    console.log('the user_messages hook will load the task completion protocol which guides');
    console.log('Claude through running pre-completion checks, committing changes, merging to');
    console.log('main, and archiving the completed task.\n');
    console.log('Current phrase: "finito"\n');

    while (true) {
      const answer = await inquirer.prompt([{
        type: 'input',
        name: 'value',
        message: color('> ', colors.cyan)
      }]);
      const phrase = answer.value.trim();
      if (!phrase) break;
      config.trigger_phrases.task_completion.push(phrase);
      console.log(color(`✓ Added '${phrase}'`, colors.green));
    }

    // Context compaction
    console.log(color('\n━━━━━━━━━━━━━━━━━━━━━━━━━━━━━━━━━━━━━━━━━━━━━━━━━━━━━━━━━━━━━━━━━━━━━━━━━━━━━━', colors.cyan));
    console.log(color('  Context Compaction Trigger', colors.bold));
    console.log(color('━━━━━━━━━━━━━━━━━━━━━━━━━━━━━━━━━━━━━━━━━━━━━━━━━━━━━━━━━━━━━━━━━━━━━━━━━━━━━━\n', colors.cyan));
    console.log('The context compaction trigger activates the context compaction protocol. Once');
    console.log('used, the user_messages hook will load the context compaction protocol which');
    console.log('guides Claude through running logging and context-refinement agents to preserve');
    console.log('task state before the context window fills up.\n');
    console.log('Current phrase: "squish"\n');

    while (true) {
      const answer = await inquirer.prompt([{
        type: 'input',
        name: 'value',
        message: color('> ', colors.cyan)
      }]);
      const phrase = answer.value.trim();
      if (!phrase) break;
      config.trigger_phrases.context_compaction.push(phrase);
      console.log(color(`✓ Added '${phrase}'`, colors.green));
    }
  }

  // Feature Toggles Section
  console.log(color('\n━━━━━━━━━━━━━━━━━━━━━━━━━━━━━━━━━━━━━━━━━━━━━━━━━━━━━━━━━━━━━━━━━━━━━━━━━━━━━━', colors.cyan));
  console.log(color('  Feature Toggles', colors.bold));
  console.log(color('━━━━━━━━━━━━━━━━━━━━━━━━━━━━━━━━━━━━━━━━━━━━━━━━━━━━━━━━━━━━━━━━━━━━━━━━━━━━━━\n', colors.cyan));

  console.log('Configure optional features and behaviors:\n');

  // Branch enforcement
  console.log('When working on a task, branch enforcement blocks edits to files unless they');
  console.log('are in a repo that is on the task branch. If in a submodule, the submodule');
  console.log('also has to be listed in the task file under the "submodules" field.\n');
  console.log('This prevents Claude from doing silly things with files outside the scope of');
  console.log('what you\'re working on, which can happen frighteningly often. But, it may not');
  console.log('be as flexible as you want. *It also doesn\'t work well with non-Git VCS*.\n');

  const branchEnforcement = await inquirer.prompt([{
    type: 'list',
    name: 'value',
    message: 'Branch enforcement:',
    choices: [
      'Enabled (recommended for git workflows)',
      'Disabled (for alternative VCS like Jujutsu)'
    ]
  }]);
  config.features.branch_enforcement = branchEnforcement.value.includes('Enabled');

  // Auto-ultrathink
  console.log('\nAuto-ultrathink adds "[[ ultrathink ]]" to *every message* you submit to');
  console.log('Claude Code. This is the most robust way to force maximum thinking for every');
  console.log('message.\n');
  console.log('If you are not a Claude Max x20 subscriber and/or you are budget-conscious,');
  console.log('it\'s recommended that you disable auto-ultrathink and manually trigger thinking');
  console.log('as needed.\n');

  const autoUltrathink = await inquirer.prompt([{
    type: 'list',
    name: 'value',
    message: 'Auto-ultrathink:',
    choices: [
      'Enabled',
      'Disabled (recommended for budget-conscious users)'
    ]
  }]);
  config.features.auto_ultrathink = (autoUltrathink.value === 'Enabled');

  // Nerd Fonts
  const nerdFonts = await inquirer.prompt([{
    type: 'list',
    name: 'value',
    message: 'Nerd Fonts display icons in the statusline for a visual interface:',
    choices: [
      'Enabled',
      'Disabled (ASCII fallback)'
    ]
  }]);
  config.features.use_nerd_fonts = (nerdFonts.value === 'Enabled');

  // Context warnings
  const contextWarnings = await inquirer.prompt([{
    type: 'list',
    name: 'value',
    message: 'Context warnings notify you when approaching token limits (85% and 90%):',
    choices: [
      'Both warnings enabled',
      'Only 90% warning',
      'Disabled'
    ]
  }]);
  if (contextWarnings.value.includes('Both')) {
    config.features.context_warnings = { warn_85: true, warn_90: true };
  } else if (contextWarnings.value.includes('Only')) {
    config.features.context_warnings = { warn_85: false, warn_90: true };
  } else {
    config.features.context_warnings = { warn_85: false, warn_90: false };
  }

  // Statusline configuration
  console.log(color('\n━━━━━━━━━━━━━━━━━━━━━━━━━━━━━━━━━━━━━━━━━━━━━━━━━━━━━━━━━━━━━━━━━━━━━━━━━━━━━━', colors.cyan));
  console.log(color('  Statusline Configuration', colors.bold));
  console.log(color('━━━━━━━━━━━━━━━━━━━━━━━━━━━━━━━━━━━━━━━━━━━━━━━━━━━━━━━━━━━━━━━━━━━━━━━━━━━━━━\n', colors.cyan));

  const statuslineChoice = await inquirer.prompt([{
    type: 'list',
    name: 'value',
    message: 'cc-sessions includes a statusline that shows context usage, current task, mode, and git branch. Would you like to use it?',
    choices: [
      'Yes, use cc-sessions statusline',
      'No, I have my own statusline'
    ]
  }]);

  if (statuslineChoice.value.includes('Yes')) {
    // Configure statusline in .claude/settings.json
    const settingsFile = path.join(PROJECT_ROOT, '.claude', 'settings.json');
    let settings = {};

    if (fs.existsSync(settingsFile)) {
      settings = JSON.parse(fs.readFileSync(settingsFile, 'utf8'));
    }

    // Set statusline command
>>>>>>> 229c9ee7
    settings.statusLine = {
      type: 'command',
      command: 'node $CLAUDE_PROJECT_DIR/sessions/statusline.js'
    };

    fs.writeFileSync(settingsFile, JSON.stringify(settings, null, 2));
    console.log(color('✓ Statusline configured in .claude/settings.json', colors.green));
  } else {
    console.log(color('\nYou can add the cc-sessions statusline later by adding this to .claude/settings.json:', colors.yellow));
    console.log(color('{\n  "statusLine": {\n    "type": "command",\n    "command": "node $CLAUDE_PROJECT_DIR/sessions/statusline.js"\n  }\n}', colors.yellow));
  }

<<<<<<< HEAD
  // Save the updated settings
  await fs.writeFile(settingsPath, JSON.stringify(settings, null, 2));
  console.log(color('✅ Sessions hooks configured in settings.json', colors.green));

  // Initialize DAIC state
  await fs.writeFile(
    path.join(PROJECT_ROOT, '.claude/state/daic-mode.json'),
    JSON.stringify({ mode: "discussion" }, null, 2)
  );

  // Create initial task state
  const currentDate = new Date().toISOString().split('T')[0];
  await fs.writeFile(
    path.join(PROJECT_ROOT, '.claude/state/current_task.json'),
    JSON.stringify({
      task: null,
      branch: null,
      services: [],
      updated: currentDate
    }, null, 2)
  );
}

// CLAUDE.md integration
async function setupClaudeMd() {
  console.log();
  console.log(color('═══════════════════════════════════════════', colors.bright));
  console.log(color('         CLAUDE.md Integration', colors.bright));
  console.log(color('═══════════════════════════════════════════', colors.bright));
  console.log();

  // Check for existing CLAUDE.md
  try {
    await fs.access(path.join(PROJECT_ROOT, 'CLAUDE.md'));

    // File exists, preserve it and add sessions as separate file
    console.log(color('CLAUDE.md already exists, preserving your project-specific rules...', colors.cyan));

    // Copy CLAUDE.sessions.md as separate file
    await fs.copyFile(
      path.join(SCRIPT_DIR, 'cc_sessions/templates/CLAUDE.sessions.md'),
      path.join(PROJECT_ROOT, 'CLAUDE.sessions.md')
    );

    // Check if it already includes sessions
    const content = await fs.readFile(path.join(PROJECT_ROOT, 'CLAUDE.md'), 'utf-8');
    if (!content.includes('@CLAUDE.sessions.md')) {
      console.log(color('Adding sessions include to existing CLAUDE.md...', colors.cyan));

      const addition = '\n## Sessions System Behaviors\n\n@CLAUDE.sessions.md\n';
      await fs.appendFile(path.join(PROJECT_ROOT, 'CLAUDE.md'), addition);

      console.log(color('✅ Added @CLAUDE.sessions.md include to your CLAUDE.md', colors.green));
=======
  console.log(color('\n✓ Configuration complete!\n', colors.green));
  return config;
}

async function installerDecisionFlow() {
  console.log(color('\n━━━━━━━━━━━━━━━━━━━━━━━━━━━━━━━━━━━━━━━━━━━━━━━━━━━━━━━━━━━━━━━━━━━━━━━━━━━━━━', colors.cyan));
  console.log(color('  Welcome to cc-sessions!', colors.bold));
  console.log(color('━━━━━━━━━━━━━━━━━━━━━━━━━━━━━━━━━━━━━━━━━━━━━━━━━━━━━━━━━━━━━━━━━━━━━━━━━━━━━━\n', colors.cyan));

  // First-time user detection
  const firstTime = await inquirer.prompt([{
    type: 'list',
    name: 'value',
    message: 'Is this your first time using cc-sessions?',
    choices: ['Yes', 'No']
  }]);

  let didImport = false;

  if (firstTime.value === 'No') {
    // Version detection for existing users
    const versionCheck = await inquirer.prompt([{
      type: 'list',
      name: 'value',
      message: 'Have you used cc-sessions v0.3.0 or later (released October 2025)?',
      choices: ['Yes', 'No']
    }]);

    if (versionCheck.value === 'Yes') {
      // Config/agent import workflow
      const importChoice = await inquirer.prompt([{
        type: 'list',
        name: 'value',
        message: 'Would you like to import your configuration and agents?',
        choices: ['Yes', 'No']
      }]);

      if (importChoice.value === 'Yes') {
        const importSource = await inquirer.prompt([{
          type: 'list',
          name: 'value',
          message: 'Where is your cc-sessions configuration?',
          choices: ['Local directory', 'Git repository URL', 'Skip import']
        }]);

        if (importSource.value !== 'Skip import') {
          const sourcePathAnswer = await inquirer.prompt([{
            type: 'input',
            name: 'value',
            message: color('Path or URL: ', colors.cyan)
          }]);
          const sourcePath = sourcePathAnswer.value.trim();

          // [PLACEHOLDER] Import config and agents, then present for interactive modification
          // TODO: Implement config import with interactive modification feature
          console.log(color('\n⚠️  Config import not yet implemented. Continuing with interactive configuration...', colors.yellow));
        } else {
          console.log(color('\nSkipping import. Continuing with interactive configuration...', colors.cyan));
        }
      } else {
        console.log(color('\nContinuing with interactive configuration...', colors.cyan));
      }
>>>>>>> 229c9ee7
    } else {
      // Treat as first-time user
      console.log(color('\nTreating as first-time user. Continuing with setup...', colors.cyan));
    }
  }

  // Run interactive configuration if we didn't import
  if (!didImport) {
    const config = await interactiveConfiguration();
  }

  // Kickstart decision
  console.log(color('\n━━━━━━━━━━━━━━━━━━━━━━━━━━━━━━━━━━━━━━━━━━━━━━━━━━━━━━━━━━━━━━━━━━━━━━━━━━━━━━', colors.cyan));
  console.log(color('  Learn cc-sessions with Kickstart', colors.bold));
  console.log(color('━━━━━━━━━━━━━━━━━━━━━━━━━━━━━━━━━━━━━━━━━━━━━━━━━━━━━━━━━━━━━━━━━━━━━━━━━━━━━━\n', colors.cyan));

  console.log('cc-sessions is an opinionated interactive workflow. You can learn how to use');
  console.log('it *with* Claude Code - we built a custom "session" called kickstart.\n');
  console.log('Kickstart will:');
  console.log('  • Teach you the features of cc-sessions');
  console.log('  • Help you set up your first task');
  console.log('  • Show you the 4 core protocols you can run');
  console.log('  • Help you customize cc-sessions subagents for your codebase\n');
  console.log('Time: 15-30 minutes\n');

  const kickstartChoice = await inquirer.prompt([{
    type: 'list',
    name: 'value',
    message: 'Would you like to run kickstart on your first session?',
    choices: [
      'Yes (auto-start full kickstart tutorial)',
      'Just subagents (customize subagents but skip tutorial)',
      'No (skip tutorial, remove kickstart files)'
    ]
  }]);

  // Import editState from shared_state
  const sharedStatePath = path.join(PROJECT_ROOT, 'sessions', 'hooks', 'shared_state.js');
  const { editState } = require(sharedStatePath);

  if (kickstartChoice.value.includes('Yes')) {
    // Set metadata for full kickstart mode
    editState((s) => {
      s.metadata.kickstart = { mode: 'full' };
    });
    console.log(color('\n✓ Kickstart will auto-start on your first session', colors.green));
  } else if (kickstartChoice.value.includes('Just subagents')) {
    // Set metadata for subagents-only mode
    editState((s) => {
      s.metadata.kickstart = { mode: 'subagents' };
    });
    console.log(color('\n✓ Kickstart will guide you through subagent customization only', colors.green));
  } else {
    // No - skip kickstart
    // Don't set any metadata, run cleanup immediately
    console.log(color('\n⏭️  Skipping kickstart onboarding...', colors.cyan));
    kickstartCleanup();
    console.log(color('\n✓ Kickstart files removed', colors.green));
  }

  // Return kickstart choice for success message
  if (kickstartChoice.value.includes('Yes')) {
    return 'full';
  } else if (kickstartChoice.value.includes('Just subagents')) {
    return 'subagents';
  } else {
    return 'skip';
  }
}

<<<<<<< HEAD
// Main installation function
async function install() {
  console.log(color('╔════════════════════════════════════════════╗', colors.bright));
  console.log(color('║            cc-sessions Installer           ║', colors.bright));
  console.log(color('╚════════════════════════════════════════════╝', colors.bright));
  console.log();

  // Detect correct project directory
  await detectProjectDirectory();

  // Check CLAUDE_PROJECT_DIR
  if (!process.env.CLAUDE_PROJECT_DIR) {
    console.log(color(`⚠️  CLAUDE_PROJECT_DIR not set. Setting it to ${PROJECT_ROOT}`, colors.yellow));
    console.log('   To make this permanent, add to your shell profile:');
    console.log(`   export CLAUDE_PROJECT_DIR="${PROJECT_ROOT}"`);
    console.log();
  }

  try {
    await checkDependencies();
    await createDirectories();
    await installPythonDeps();
    await copyFiles();
    await installDaicCommand();
    const { statuslineInstalled } = await configure();
    await saveConfig(statuslineInstalled);
    await setupClaudeMd();

    // Success message
    console.log();
    console.log();
    console.log(color('╔═══════════════════════════════════════════════════════════════╗', colors.bright + colors.green));
    console.log(color('║                 🎉 INSTALLATION COMPLETE! 🎉                  ║', colors.bright + colors.green));
    console.log(color('╚═══════════════════════════════════════════════════════════════╝', colors.bright + colors.green));
    console.log();

    console.log(color('  Installation Summary:', colors.bright + colors.cyan));
    console.log(color('  ─────────────────────', colors.dim));
    console.log(color(`  ${icons.check} Directory structure created`, colors.green));
    console.log(color(`  ${icons.check} Hooks installed and configured`, colors.green));
    console.log(color(`  ${icons.check} Protocols and agents deployed`, colors.green));
    console.log(color(`  ${icons.check} daic command available globally`, colors.green));
    console.log(color(`  ${icons.check} Configuration saved`, colors.green));
    console.log(color(`  ${icons.check} DAIC state initialized (Discussion mode)`, colors.green));

    if (statuslineInstalled) {
      console.log(color(`  ${icons.check} Statusline configured`, colors.green));
    }

    console.log();

    // Test daic command
    if (commandExists('daic')) {
      console.log(color(`  ${icons.check} daic command verified and working`, colors.green));
=======
// Utility functions

function copyFile(src, dest) {
  if (fs.existsSync(src)) {
    const destDir = path.dirname(dest);
    if (!fs.existsSync(destDir)) {
      fs.mkdirSync(destDir, { recursive: true });
    }
    fs.copyFileSync(src, dest);

    // Preserve executable permissions on Unix
    if (process.platform !== 'win32') {
      try {
        const stats = fs.statSync(src);
        fs.chmodSync(dest, stats.mode);
      } catch (error) {
        // Ignore chmod errors
      }
    }
  }
}

function copyDirectory(src, dest) {
  if (!fs.existsSync(src)) return;

  if (!fs.existsSync(dest)) {
    fs.mkdirSync(dest, { recursive: true });
  }

  const entries = fs.readdirSync(src, { withFileTypes: true });

  for (const entry of entries) {
    const srcPath = path.join(src, entry.name);
    const destPath = path.join(dest, entry.name);

    if (entry.isDirectory()) {
      copyDirectory(srcPath, destPath);
>>>>>>> 229c9ee7
    } else {
      copyFile(srcPath, destPath);
    }
<<<<<<< HEAD

    console.log();
    console.log(color(`  ${icons.star} NEXT STEPS`, colors.bright + colors.magenta));
    console.log(color('  ─────────────', colors.dim));
    console.log();
    console.log(color('  1. Restart Claude Code to activate the sessions hooks', colors.white));
    console.log(color('     ' + icons.arrow + ' Close and reopen Claude Code', colors.dim));
    console.log();
    console.log(color('  2. Create your first task:', colors.white));
    console.log(color('     ' + icons.arrow + ' Tell Claude: "Create a new task"', colors.cyan));
    console.log(color('     ' + icons.arrow + ' Or: "Create a task for implementing feature X"', colors.cyan));
    console.log();
    console.log(color('  3. Start working with the DAIC workflow:', colors.white));
    console.log(color('     ' + icons.arrow + ' Discuss approach first', colors.dim));
    console.log(color('     ' + icons.arrow + ' Say "make it so" to implement', colors.dim));
    console.log(color('     ' + icons.arrow + ' Run "daic" to return to discussion', colors.dim));
    console.log();
    console.log(color('  ──────────────────────────────────────────────────────', colors.dim));
    console.log();
    console.log(color(`  Welcome aboard, ${config.developer_name}! 🚀`, colors.bright + colors.cyan));

  } catch (error) {
    console.error(color(`❌ Installation failed: ${error.message}`, colors.red));
    process.exit(1);
  } finally {
    rl.close();
=======
>>>>>>> 229c9ee7
  }
}

function createBackup(projectRoot) {
  // Create timestamped backup of tasks and agents before reinstall
  const now = new Date();
  const timestamp = now.toISOString().replace(/[-:]/g, '').split('.')[0].replace('T', '-').slice(0, 15);
  const backupDir = path.join(projectRoot, '.claude', `.backup-${timestamp}`);

  const relPath = path.relative(projectRoot, backupDir);
  console.log(color(`\n💾 Creating backup at ${relPath}/...`, colors.cyan));

  fs.mkdirSync(backupDir, { recursive: true });

  // Backup all task files (includes done/, indexes/, and all task files)
  const tasksSrc = path.join(projectRoot, 'sessions', 'tasks');
  let taskCount = 0;
  if (fs.existsSync(tasksSrc)) {
    const tasksDest = path.join(backupDir, 'tasks');
    copyDirectory(tasksSrc, tasksDest);

    // Count task files for user feedback and verification
    function countTasksInDir(dir) {
      let count = 0;
      const entries = fs.readdirSync(dir, { withFileTypes: true });
      for (const entry of entries) {
        const fullPath = path.join(dir, entry.name);
        if (entry.isDirectory()) {
          count += countTasksInDir(fullPath);
        } else if (entry.name.endsWith('.md')) {
          count++;
        }
      }
      return count;
    }

    taskCount = countTasksInDir(tasksSrc);
    const backedUpCount = countTasksInDir(tasksDest);

    if (taskCount !== backedUpCount) {
      console.log(color(`   ✗ Backup verification failed: ${backedUpCount}/${taskCount} files backed up`, colors.red));
      throw new Error('Backup verification failed - aborting to prevent data loss');
    }

    console.log(color(`   ✓ Backed up ${taskCount} task files`, colors.green));
  }

  // Backup all agents
  const agentsSrc = path.join(projectRoot, '.claude', 'agents');
  let agentCount = 0;
  if (fs.existsSync(agentsSrc)) {
    const agentsDest = path.join(backupDir, 'agents');
    copyDirectory(agentsSrc, agentsDest);

    const agentFiles = fs.readdirSync(agentsSrc).filter(f => f.endsWith('.md'));
    const backedUpAgents = fs.readdirSync(agentsDest).filter(f => f.endsWith('.md'));
    agentCount = agentFiles.length;

    if (agentCount !== backedUpAgents.length) {
      console.log(color(`   ✗ Backup verification failed: ${backedUpAgents.length}/${agentCount} agents backed up`, colors.red));
      throw new Error('Backup verification failed - aborting to prevent data loss');
    }

    console.log(color(`   ✓ Backed up ${agentCount} agent files`, colors.green));
  }

  return backupDir;
}

function restoreTasks(projectRoot, backupDir) {
  // Restore tasks from backup after installation
  console.log(color('\n♻️  Restoring tasks...', colors.cyan));

  try {
    const tasksBackup = path.join(backupDir, 'tasks');
    if (fs.existsSync(tasksBackup)) {
      const tasksDest = path.join(projectRoot, 'sessions', 'tasks');
      copyDirectory(tasksBackup, tasksDest);

      // Count restored task files
      function countTasksInDir(dir) {
        let count = 0;
        const entries = fs.readdirSync(dir, { withFileTypes: true });
        for (const entry of entries) {
          const fullPath = path.join(dir, entry.name);
          if (entry.isDirectory()) {
            count += countTasksInDir(fullPath);
          } else if (entry.name.endsWith('.md')) {
            count++;
          }
        }
        return count;
      }

      const taskCount = countTasksInDir(tasksBackup);
      console.log(color(`   ✓ Restored ${taskCount} task files`, colors.green));
    }
  } catch (e) {
    const relPath = path.relative(projectRoot, backupDir);
    console.log(color(`   ✗ Restore failed: ${e.message}`, colors.red));
    console.log(color(`   Your backup is safe at: ${relPath}/`, colors.yellow));
    console.log(color('   Manually copy files from backup/tasks/ to sessions/tasks/', colors.yellow));
    // Don't throw - let user recover manually
  }
}

// Run installer
main().catch(error => {
  console.error(color('\n❌ Fatal error:', colors.red), error);
  process.exit(1);
});<|MERGE_RESOLUTION|>--- conflicted
+++ resolved
@@ -1,46 +1,6 @@
 #!/usr/bin/env node
 
-<<<<<<< HEAD
-/**
- * Claude Code Sessions Framework - Cross-Platform Node.js Installer
- *
- * NPM wrapper installer providing identical functionality to the Python installer
- * with native Windows, macOS, and Linux support. Features interactive terminal
- * UI, platform-aware command detection, and cross-platform file operations.
- *
- * Key Features:
- *   - Windows compatibility with .cmd and .ps1 script installation
- *   - Cross-platform command detection (where/which)
- *   - Platform-aware path handling and file permissions
- *   - Interactive menu system with keyboard navigation
- *   - Global daic command installation with PATH integration
- *
- * Platform Support:
- *   - Windows 10/11 (Command Prompt, PowerShell, Git Bash)
- *   - macOS (Terminal, iTerm2 with Bash/Zsh)
- *   - Linux distributions (various terminals and shells)
- *
- * Installation Methods:
- *   - npm install -g cc-sessions (global installation)
- *   - npx cc-sessions (temporary installation)
- *
- * Windows Integration:
- *   - Creates %USERPROFILE%\AppData\Local\cc-sessions\bin directory
- *   - Installs both daic.cmd and daic.ps1 for shell compatibility
- *   - Uses Windows-style environment variables (%VAR%)
- *   - Platform-specific hook command generation
- *
- * @module install
- * @requires fs
- * @requires path
- * @requires child_process
- * @requires readline
- */
-
-const fs = require('fs').promises;
-=======
 const fs = require('fs');
->>>>>>> 229c9ee7
 const path = require('path');
 const os = require('os');
 const { execSync } = require('child_process');
@@ -136,32 +96,6 @@
       console.log(color('   (Agents backed up for manual restoration if needed)', colors.cyan));
     }
 
-<<<<<<< HEAD
-// Check dependencies
-async function checkDependencies() {
-  console.log(color('Checking dependencies...', colors.cyan));
-
-  // Check Python
-  const hasPython = commandExists('python3') || commandExists('python');
-  if (!hasPython) {
-    console.log(color('❌ Python 3 is required but not installed.', colors.red));
-    process.exit(1);
-  }
-
-  // Check pip
-  const hasPip = commandExists('pip3') || commandExists('pip');
-  if (!hasPip) {
-    console.log(color('❌ pip is required but not installed.', colors.red));
-    process.exit(1);
-  }
-
-  // Check Git (warning only)
-  if (!commandExists('git')) {
-    console.log(color('⚠️  Warning: Not in a git repository. Sessions works best with git.', colors.yellow));
-    const answer = await question('Continue anyway? (y/n): ');
-    if (answer.toLowerCase() !== 'y') {
-      process.exit(1);
-=======
     console.log(color('\n✅ cc-sessions installed successfully!\n', colors.green));
     console.log(color('Next steps:', colors.bold));
     console.log('  1. Restart your Claude Code session (or run /clear)');
@@ -178,7 +112,6 @@
 
     if (backupDir) {
       console.log(color('Note: Check backup/ for any custom agents you want to restore\n', colors.cyan));
->>>>>>> 229c9ee7
     }
 
   } catch (error) {
@@ -216,466 +149,13 @@
 function copySharedFiles() {
   console.log(color('Installing shared files...', colors.cyan));
 
-<<<<<<< HEAD
-// Copy files with proper permissions
-async function copyFiles() {
-  console.log(color('Installing hooks...', colors.cyan));
-  const hookFiles = await fs.readdir(path.join(SCRIPT_DIR, 'cc_sessions/hooks'));
-  for (const file of hookFiles) {
-    if (file.endsWith('.py')) {
-      await fs.copyFile(
-        path.join(SCRIPT_DIR, 'cc_sessions/hooks', file),
-        path.join(PROJECT_ROOT, '.claude/hooks', file)
-      );
-      if (process.platform !== 'win32') {
-        await fs.chmod(path.join(PROJECT_ROOT, '.claude/hooks', file), 0o755);
-      }
-    }
-  }
-
-  console.log(color('Installing protocols...', colors.cyan));
-  const protocolFiles = await fs.readdir(path.join(SCRIPT_DIR, 'cc_sessions/protocols'));
-  for (const file of protocolFiles) {
-    if (file.endsWith('.md')) {
-      await fs.copyFile(
-        path.join(SCRIPT_DIR, 'cc_sessions/protocols', file),
-        path.join(PROJECT_ROOT, 'sessions/protocols', file)
-      );
-    }
-  }
-
-  console.log(color('Installing agent definitions...', colors.cyan));
-  const agentFiles = await fs.readdir(path.join(SCRIPT_DIR, 'cc_sessions/agents'));
-  for (const file of agentFiles) {
-    if (file.endsWith('.md')) {
-      await fs.copyFile(
-        path.join(SCRIPT_DIR, 'cc_sessions/agents', file),
-        path.join(PROJECT_ROOT, '.claude/agents', file)
-      );
-    }
-  }
-
-  console.log(color('Installing templates...', colors.cyan));
-  await fs.copyFile(
-    path.join(SCRIPT_DIR, 'cc_sessions/templates/TEMPLATE.md'),
-    path.join(PROJECT_ROOT, 'sessions/tasks/TEMPLATE.md')
-  );
-
-  console.log(color('Installing commands...', colors.cyan));
-  const commandFiles = await fs.readdir(path.join(SCRIPT_DIR, 'cc_sessions/commands'));
-  for (const file of commandFiles) {
-    if (file.endsWith('.md')) {
-      await fs.copyFile(
-        path.join(SCRIPT_DIR, 'cc_sessions/commands', file),
-        path.join(PROJECT_ROOT, '.claude/commands', file)
-      );
-    }
-  }
-
-  // Copy knowledge files if they exist
-  const knowledgePath = path.join(SCRIPT_DIR, 'cc_sessions/knowledge/claude-code');
-  try {
-    await fs.access(knowledgePath);
-    console.log(color('Installing Claude Code knowledge base...', colors.cyan));
-    await copyDir(knowledgePath, path.join(PROJECT_ROOT, 'sessions/knowledge/claude-code'));
-  } catch {
-    // Knowledge files don't exist, skip
-=======
   // Copy agents
   const agentsSource = path.join(SCRIPT_DIR, 'cc_sessions', 'agents');
   const agentsDest = path.join(PROJECT_ROOT, '.claude', 'agents');
   if (fs.existsSync(agentsSource)) {
     copyDirectory(agentsSource, agentsDest);
->>>>>>> 229c9ee7
-  }
-
-<<<<<<< HEAD
-// Recursive directory copy
-async function copyDir(src, dest) {
-  await fs.mkdir(dest, { recursive: true });
-  const entries = await fs.readdir(src, { withFileTypes: true });
-
-  for (const entry of entries) {
-    const srcPath = path.join(src, entry.name);
-    const destPath = path.join(dest, entry.name);
-
-    if (entry.isDirectory()) {
-      await copyDir(srcPath, destPath);
-    } else {
-      await fs.copyFile(srcPath, destPath);
-    }
-  }
-}
-
-// Install daic command
-async function installDaicCommand() {
-  console.log(color('Installing daic command...', colors.cyan));
-
-  if (process.platform === 'win32') {
-    // Windows installation
-    const daicCmdSource = path.join(SCRIPT_DIR, 'cc_sessions/scripts/daic.cmd');
-    const daicPs1Source = path.join(SCRIPT_DIR, 'cc_sessions/scripts/daic.ps1');
-
-    // Install to user's local directory
-    const localBin = path.join(process.env.USERPROFILE || process.env.HOME, 'AppData', 'Local', 'cc-sessions', 'bin');
-    await fs.mkdir(localBin, { recursive: true });
-
-    try {
-      // Copy .cmd script
-      await fs.access(daicCmdSource);
-      const daicCmdDest = path.join(localBin, 'daic.cmd');
-      await fs.copyFile(daicCmdSource, daicCmdDest);
-      console.log(color(`  ✓ Installed daic.cmd to ${localBin}`, colors.green));
-    } catch {
-      console.log(color('  ⚠️ daic.cmd script not found', colors.yellow));
-    }
-
-    try {
-      // Copy .ps1 script
-      await fs.access(daicPs1Source);
-      const daicPs1Dest = path.join(localBin, 'daic.ps1');
-      await fs.copyFile(daicPs1Source, daicPs1Dest);
-      console.log(color(`  ✓ Installed daic.ps1 to ${localBin}`, colors.green));
-    } catch {
-      console.log(color('  ⚠️ daic.ps1 script not found', colors.yellow));
-    }
-
-    console.log(color(`  ℹ Add ${localBin} to your PATH to use 'daic' command`, colors.yellow));
-  } else {
-    // Unix/Mac installation
-    const daicSource = path.join(SCRIPT_DIR, 'cc_sessions/scripts/daic');
-    const daicDest = '/usr/local/bin/daic';
-
-    try {
-      await fs.copyFile(daicSource, daicDest);
-      await fs.chmod(daicDest, 0o755);
-    } catch (error) {
-      if (error.code === 'EACCES') {
-        console.log(color('⚠️  Cannot write to /usr/local/bin. Trying with sudo...', colors.yellow));
-        try {
-          execSync(`sudo cp ${daicSource} ${daicDest}`, { stdio: 'inherit' });
-          execSync(`sudo chmod +x ${daicDest}`, { stdio: 'inherit' });
-        } catch {
-          console.log(color('⚠️  Could not install daic command globally. You can run it locally from .claude/scripts/', colors.yellow));
-        }
-      }
-    }
-  }
-}
-
-// Interactive menu with keyboard navigation
-async function interactiveMenu(items, options = {}) {
-  const {
-    title = 'Select an option',
-    multiSelect = false,
-    selectedItems = new Set(),
-    formatItem = (item, selected) => item
-  } = options;
-
-  let currentIndex = 0;
-  let selected = new Set(selectedItems);
-  let done = false;
-
-  // Hide cursor
-  process.stdout.write('\x1B[?25l');
-
-  const renderMenu = () => {
-    // Clear previous menu
-    console.clear();
-
-    // Render title
-    if (title) {
-      console.log(title);
-    }
-
-    // Render items
-    items.forEach((item, index) => {
-      const isSelected = selected.has(item);
-      const isCurrent = index === currentIndex;
-
-      let prefix = '  ';
-      if (isCurrent) {
-        prefix = color('▶ ', colors.cyan);
-      }
-
-      console.log(prefix + formatItem(item, isSelected, isCurrent));
-    });
-  };
-
-  return new Promise((resolve) => {
-    renderMenu();
-
-    // Set raw mode for key input
-    readline.emitKeypressEvents(process.stdin);
-    if (process.stdin.setRawMode) {
-      process.stdin.setRawMode(true);
-    }
-    process.stdin.resume();
-
-    const keyHandler = (str, key) => {
-      if (key) {
-        if (key.name === 'up') {
-          currentIndex = (currentIndex - 1 + items.length) % items.length;
-          renderMenu();
-        } else if (key.name === 'down') {
-          currentIndex = (currentIndex + 1) % items.length;
-          renderMenu();
-        } else if (key.name === 'space' && multiSelect) {
-          const item = items[currentIndex];
-          if (selected.has(item)) {
-            selected.delete(item);
-          } else {
-            selected.add(item);
-          }
-          renderMenu();
-        } else if (key.name === 'return') {
-          done = true;
-          // Restore terminal
-          if (process.stdin.setRawMode) {
-            process.stdin.setRawMode(false);
-          }
-          process.stdin.removeListener('keypress', keyHandler);
-          process.stdout.write('\x1B[?25h'); // Show cursor
-          console.clear();
-
-          // Resume stdin for subsequent prompts (don't pause!)
-          process.stdin.resume();
-
-          if (multiSelect) {
-            resolve(selected);
-          } else {
-            resolve(items[currentIndex]);
-          }
-        } else if (key.ctrl && key.name === 'c') {
-          // Handle Ctrl+C
-          if (process.stdin.setRawMode) {
-            process.stdin.setRawMode(false);
-          }
-          process.stdin.pause();
-          process.stdout.write('\x1B[?25h'); // Show cursor
-          process.exit(0);
-        }
-      }
-    };
-
-    process.stdin.on('keypress', keyHandler);
-  });
-}
-
-// Tool blocking menu
-async function configureToolBlocking() {
-  const allTools = [
-    { name: 'Edit', description: 'Edit existing files', defaultBlocked: true },
-    { name: 'Write', description: 'Create new files', defaultBlocked: true },
-    { name: 'MultiEdit', description: 'Multiple edits in one operation', defaultBlocked: true },
-    { name: 'NotebookEdit', description: 'Edit Jupyter notebooks', defaultBlocked: true },
-    { name: 'Bash', description: 'Run shell commands', defaultBlocked: false },
-    { name: 'Read', description: 'Read file contents', defaultBlocked: false },
-    { name: 'Grep', description: 'Search file contents', defaultBlocked: false },
-    { name: 'Glob', description: 'Find files by pattern', defaultBlocked: false },
-    { name: 'LS', description: 'List directory contents', defaultBlocked: false },
-    { name: 'WebSearch', description: 'Search the web', defaultBlocked: false },
-    { name: 'WebFetch', description: 'Fetch web content', defaultBlocked: false },
-    { name: 'Task', description: 'Launch specialized agents', defaultBlocked: false }
-  ];
-
-  // Initialize blocked tools
-  const initialBlocked = new Set(config.blocked_tools.map(name =>
-    allTools.find(t => t.name === name)
-  ).filter(Boolean));
-
-  const title = `${color('╭───────────────────────────────────────────────────────────────╮', colors.cyan)}
-${color('│              Tool Blocking Configuration                      │', colors.cyan)}
-${color('├───────────────────────────────────────────────────────────────┤', colors.cyan)}
-${color('│   ↑/↓: Navigate   SPACE: Toggle   ENTER: Save & Continue      │', colors.dim)}
-${color('│     Tools marked with 🔒 are blocked in discussion mode       │', colors.dim)}
-${color('╰───────────────────────────────────────────────────────────────╯', colors.cyan)}
-`;
-
-  const formatItem = (tool, isBlocked, isCurrent) => {
-    const icon = isBlocked ? icons.lock : icons.unlock;
-    const status = isBlocked ? color('[BLOCKED]', colors.red) : color('[ALLOWED]', colors.green);
-    const toolColor = isCurrent ? colors.bright : (isBlocked ? colors.yellow : colors.white);
-
-    return `${icon} ${color(tool.name.padEnd(15), toolColor)} - ${tool.description.padEnd(30)} ${status}`;
-  };
-
-  const selectedTools = await interactiveMenu(allTools, {
-    title,
-    multiSelect: true,
-    selectedItems: initialBlocked,
-    formatItem
-  });
-
-  config.blocked_tools = Array.from(selectedTools).map(t => t.name);
-  console.log(color(`\n  ${icons.check} Tool blocking configuration saved`, colors.green));
-}
-
-// Interactive configuration
-async function configure() {
-  console.log();
-  console.log(color('╔═══════════════════════════════════════════════════════════════╗', colors.bright + colors.cyan));
-  console.log(color('║                    CONFIGURATION SETUP                        ║', colors.bright + colors.cyan));
-  console.log(color('╚═══════════════════════════════════════════════════════════════╝', colors.bright + colors.cyan));
-  console.log();
-
-  let statuslineInstalled = false;
-
-  // Developer name section
-  console.log(color(`\n${icons.star} DEVELOPER IDENTITY`, colors.bright + colors.magenta));
-  console.log(color('─'.repeat(60), colors.dim));
-  console.log(color('  Claude will use this name when addressing you in sessions', colors.dim));
-  console.log();
-
-  const name = await question(color('  Your name: ', colors.cyan));
-  if (name) {
-    config.developer_name = name;
-    console.log(color(`  ${icons.check} Hello, ${name}!`, colors.green));
-  }
-
-  // Statusline installation section
-  console.log(color(`\n\n${icons.star} STATUSLINE INSTALLATION`, colors.bright + colors.magenta));
-  console.log(color('─'.repeat(60), colors.dim));
-  console.log(color('  Real-time status display in Claude Code showing:', colors.white));
-  console.log(color(`    ${icons.bullet} Current task and DAIC mode`, colors.cyan));
-  console.log(color(`    ${icons.bullet} Token usage with visual progress bar`, colors.cyan));
-  console.log(color(`    ${icons.bullet} Modified file counts`, colors.cyan));
-  console.log(color(`    ${icons.bullet} Open task count`, colors.cyan));
-  console.log();
-
-  const installStatusline = await question(color('  Install statusline? (y/n): ', colors.cyan));
-
-  if (installStatusline.toLowerCase() === 'y') {
-    const statuslineSource = path.join(SCRIPT_DIR, 'cc_sessions/scripts/statusline-script.sh');
-    try {
-      await fs.access(statuslineSource);
-      console.log(color('  Installing statusline script...', colors.dim));
-      await fs.copyFile(statuslineSource, path.join(PROJECT_ROOT, '.claude/statusline-script.sh'));
-      await fs.chmod(path.join(PROJECT_ROOT, '.claude/statusline-script.sh'), 0o755);
-      statuslineInstalled = true;
-      console.log(color(`  ${icons.check} Statusline installed successfully`, colors.green));
-    } catch {
-      console.log(color(`  ${icons.warning} Statusline script not found in package`, colors.yellow));
-    }
-  }
-
-  // DAIC trigger phrases section
-  console.log(color(`\n\n${icons.star} DAIC WORKFLOW CONFIGURATION`, colors.bright + colors.magenta));
-  console.log(color('─'.repeat(60), colors.dim));
-  console.log(color('  The DAIC system enforces discussion before implementation.', colors.white));
-  console.log(color('  Trigger phrases tell Claude when you\'re ready to proceed.', colors.white));
-  console.log();
-  console.log(color('  Default triggers:', colors.cyan));
-  config.trigger_phrases.forEach(phrase => {
-    console.log(color(`    ${icons.arrow} "${phrase}"`, colors.green));
-  });
-  console.log();
-  console.log(color('  Hint: Common additions: "implement it", "do it", "proceed"', colors.dim));
-  console.log();
-
-  // Allow adding multiple custom trigger phrases
-  let addingTriggers = true;
-  while (addingTriggers) {
-    const customTrigger = await question(color('  Add custom trigger phrase (Enter to skip): ', colors.cyan));
-    if (customTrigger) {
-      config.trigger_phrases.push(customTrigger);
-      console.log(color(`  ${icons.check} Added: "${customTrigger}"`, colors.green));
-    } else {
-      addingTriggers = false;
-    }
-  }
-
-  // API Mode configuration
-  console.log(color(`\n\n${icons.star} THINKING BUDGET CONFIGURATION`, colors.bright + colors.magenta));
-  console.log(color('─'.repeat(60), colors.dim));
-  console.log(color('  Token usage is not much of a concern with Claude Code Max', colors.white));
-  console.log(color('  plans, especially the $200 tier. But API users are often', colors.white));
-  console.log(color('  budget-conscious and want manual control.', colors.white));
-  console.log();
-  console.log(color('  Sessions was built to preserve tokens across context windows', colors.cyan));
-  console.log(color('  but uses saved tokens to enable \'ultrathink\' - Claude\'s', colors.cyan));
-  console.log(color('  maximum thinking budget - on every interaction for best results.', colors.cyan));
-  console.log();
-  console.log(color('  • Max users (recommended): Automatic ultrathink every message', colors.dim));
-  console.log(color('  • API users: Manual control with [[ ultrathink ]] when needed', colors.dim));
-  console.log();
-  console.log(color('  You can toggle this anytime with: /api-mode', colors.dim));
-  console.log();
-
-  const enableUltrathink = await question(color('  Enable automatic ultrathink for best performance? (y/n): ', colors.cyan));
-  if (enableUltrathink.toLowerCase() === 'y' || enableUltrathink.toLowerCase() === 'yes') {
-    config.api_mode = false;
-    console.log(color(`  ${icons.check} Max mode - ultrathink enabled for best performance`, colors.green));
-  } else {
-    config.api_mode = true;
-    console.log(color(`  ${icons.check} API mode - manual ultrathink control (use [[ ultrathink ]])`, colors.green));
-  }
-
-  // Advanced configuration
-  console.log(color(`\n\n${icons.star} ADVANCED OPTIONS`, colors.bright + colors.magenta));
-  console.log(color('─'.repeat(60), colors.dim));
-  console.log(color('  Configure tool blocking, task prefixes, and more', colors.white));
-  console.log();
-
-  const advanced = await question(color('  Configure advanced options? (y/n): ', colors.cyan));
-
-  if (advanced.toLowerCase() === 'y') {
-    await configureToolBlocking();
-
-    // Task prefix configuration
-    console.log(color(`\n\n${icons.star} TASK PREFIX CONFIGURATION`, colors.bright + colors.magenta));
-    console.log(color('─'.repeat(60), colors.dim));
-    console.log(color('  Task prefixes organize work by priority and type', colors.white));
-    console.log();
-    console.log(color('  Current prefixes:', colors.cyan));
-    console.log(color(`    ${icons.arrow} h- (high priority)`, colors.white));
-    console.log(color(`    ${icons.arrow} m- (medium priority)`, colors.white));
-    console.log(color(`    ${icons.arrow} l- (low priority)`, colors.white));
-    console.log(color(`    ${icons.arrow} ?- (investigate/research)`, colors.white));
-    console.log();
-
-    const customizePrefixes = await question(color('  Customize task prefixes? (y/n): ', colors.cyan));
-    if (customizePrefixes.toLowerCase() === 'y') {
-      const high = await question(color('  High priority prefix [h-]: ', colors.cyan)) || 'h-';
-      const med = await question(color('  Medium priority prefix [m-]: ', colors.cyan)) || 'm-';
-      const low = await question(color('  Low priority prefix [l-]: ', colors.cyan)) || 'l-';
-      const inv = await question(color('  Investigate prefix [?-]: ', colors.cyan)) || '?-';
-
-      config.task_prefixes = {
-        priority: [high, med, low, inv]
-      };
-
-      console.log(color(`  ${icons.check} Task prefixes updated`, colors.green));
-    }
-  }
-
-  return { statuslineInstalled };
-}
-
-// Save configuration
-async function saveConfig(installStatusline = false) {
-  console.log(color('Creating configuration...', colors.cyan));
-
-  await fs.writeFile(
-    path.join(PROJECT_ROOT, 'sessions/sessions-config.json'),
-    JSON.stringify(config, null, 2)
-  );
-
-  // Create or update .claude/settings.json with hooks configuration
-  const settingsPath = path.join(PROJECT_ROOT, '.claude/settings.json');
-  let settings = {};
-
-  // Check if settings.json already exists
-  try {
-    const existingSettings = await fs.readFile(settingsPath, 'utf-8');
-    settings = JSON.parse(existingSettings);
-    console.log(color('Found existing settings.json, merging sessions hooks...', colors.cyan));
-  } catch {
-    console.log(color('Creating new settings.json with sessions hooks...', colors.cyan));
-  }
-
-  // Define the consolidated sessions hooks
-=======
+  }
+
   // Copy knowledge base
   const knowledgeSource = path.join(SCRIPT_DIR, 'cc_sessions', 'knowledge');
   const knowledgeDest = path.join(PROJECT_ROOT, 'sessions', 'knowledge');
@@ -759,7 +239,6 @@
   }
 
   // Define sessions hooks
->>>>>>> 229c9ee7
   const sessionsHooks = {
     UserPromptSubmit: [
       {
@@ -779,13 +258,9 @@
         hooks: [
           {
             type: "command",
-<<<<<<< HEAD
-            command: process.platform === 'win32' ? "python \"%CLAUDE_PROJECT_DIR%\\.claude\\hooks\\workflow-manager.py\"" : "$CLAUDE_PROJECT_DIR/.claude/hooks/workflow-manager.py"
-=======
             command: process.platform === 'win32'
               ? "node \"%CLAUDE_PROJECT_DIR%\\sessions\\hooks\\sessions_enforce.js\""
               : "node $CLAUDE_PROJECT_DIR/sessions/hooks/sessions_enforce.js"
->>>>>>> 229c9ee7
           }
         ]
       },
@@ -807,13 +282,9 @@
         hooks: [
           {
             type: "command",
-<<<<<<< HEAD
-            command: process.platform === 'win32' ? "python \"%CLAUDE_PROJECT_DIR%\\.claude\\hooks\\workflow-manager.py\"" : "$CLAUDE_PROJECT_DIR/.claude/hooks/workflow-manager.py"
-=======
             command: process.platform === 'win32'
               ? "node \"%CLAUDE_PROJECT_DIR%\\sessions\\hooks\\post_tool_use.js\""
               : "node $CLAUDE_PROJECT_DIR/sessions/hooks/post_tool_use.js"
->>>>>>> 229c9ee7
           }
         ]
       }
@@ -824,46 +295,6 @@
         hooks: [
           {
             type: "command",
-<<<<<<< HEAD
-            command: process.platform === 'win32' ? "python \"%CLAUDE_PROJECT_DIR%\\.claude\\hooks\\enhanced_session_start.py\"" : "$CLAUDE_PROJECT_DIR/.claude/hooks/enhanced_session_start.py"
-          }
-        ]
-      }
-    ],
-    Stop: [
-      {
-        hooks: [
-          {
-            type: "command",
-            command: process.platform === 'win32' ? "python \"%CLAUDE_PROJECT_DIR%\\.claude\\hooks\\session-lifecycle.py\"" : "$CLAUDE_PROJECT_DIR/.claude/hooks/session-lifecycle.py"
-          }
-        ]
-      }
-    ],
-    PreCompact: [
-      {
-        hooks: [
-          {
-            type: "command",
-            command: process.platform === 'win32' ? "python \"%CLAUDE_PROJECT_DIR%\\.claude\\hooks\\context-manager.py\"" : "$CLAUDE_PROJECT_DIR/.claude/hooks/context-manager.py"
-          }
-        ]
-      }
-    ],
-    Notification: [
-      {
-        hooks: [
-          {
-            type: "command",
-            command: process.platform === 'win32' ? "python \"%CLAUDE_PROJECT_DIR%\\.claude\\hooks\\context-manager.py\"" : "$CLAUDE_PROJECT_DIR/.claude/hooks/context-manager.py"
-          }
-        ]
-      }
-    ]
-  };
-
-  // Merge hooks (sessions hooks take precedence)
-=======
             command: process.platform === 'win32'
               ? "node \"%CLAUDE_PROJECT_DIR%\\sessions\\hooks\\session_start.js\""
               : "node $CLAUDE_PROJECT_DIR/sessions/hooks/session_start.js"
@@ -874,16 +305,11 @@
   };
 
   // Initialize hooks object if it doesn't exist
->>>>>>> 229c9ee7
   if (!settings.hooks) {
     settings.hooks = {};
   }
 
-<<<<<<< HEAD
-  // Merge each hook type
-=======
   // Merge each hook type (sessions hooks take precedence)
->>>>>>> 229c9ee7
   for (const [hookType, hookConfig] of Object.entries(sessionsHooks)) {
     if (!settings.hooks[hookType]) {
       settings.hooks[hookType] = [];
@@ -893,10 +319,6 @@
     settings.hooks[hookType] = [...hookConfig, ...settings.hooks[hookType]];
   }
 
-<<<<<<< HEAD
-  // Add statusline if requested
-  if (installStatusline) {
-=======
   // Write updated settings
   fs.writeFileSync(settingsPath, JSON.stringify(settings, null, 2));
 }
@@ -1638,7 +1060,6 @@
     }
 
     // Set statusline command
->>>>>>> 229c9ee7
     settings.statusLine = {
       type: 'command',
       command: 'node $CLAUDE_PROJECT_DIR/sessions/statusline.js'
@@ -1651,61 +1072,6 @@
     console.log(color('{\n  "statusLine": {\n    "type": "command",\n    "command": "node $CLAUDE_PROJECT_DIR/sessions/statusline.js"\n  }\n}', colors.yellow));
   }
 
-<<<<<<< HEAD
-  // Save the updated settings
-  await fs.writeFile(settingsPath, JSON.stringify(settings, null, 2));
-  console.log(color('✅ Sessions hooks configured in settings.json', colors.green));
-
-  // Initialize DAIC state
-  await fs.writeFile(
-    path.join(PROJECT_ROOT, '.claude/state/daic-mode.json'),
-    JSON.stringify({ mode: "discussion" }, null, 2)
-  );
-
-  // Create initial task state
-  const currentDate = new Date().toISOString().split('T')[0];
-  await fs.writeFile(
-    path.join(PROJECT_ROOT, '.claude/state/current_task.json'),
-    JSON.stringify({
-      task: null,
-      branch: null,
-      services: [],
-      updated: currentDate
-    }, null, 2)
-  );
-}
-
-// CLAUDE.md integration
-async function setupClaudeMd() {
-  console.log();
-  console.log(color('═══════════════════════════════════════════', colors.bright));
-  console.log(color('         CLAUDE.md Integration', colors.bright));
-  console.log(color('═══════════════════════════════════════════', colors.bright));
-  console.log();
-
-  // Check for existing CLAUDE.md
-  try {
-    await fs.access(path.join(PROJECT_ROOT, 'CLAUDE.md'));
-
-    // File exists, preserve it and add sessions as separate file
-    console.log(color('CLAUDE.md already exists, preserving your project-specific rules...', colors.cyan));
-
-    // Copy CLAUDE.sessions.md as separate file
-    await fs.copyFile(
-      path.join(SCRIPT_DIR, 'cc_sessions/templates/CLAUDE.sessions.md'),
-      path.join(PROJECT_ROOT, 'CLAUDE.sessions.md')
-    );
-
-    // Check if it already includes sessions
-    const content = await fs.readFile(path.join(PROJECT_ROOT, 'CLAUDE.md'), 'utf-8');
-    if (!content.includes('@CLAUDE.sessions.md')) {
-      console.log(color('Adding sessions include to existing CLAUDE.md...', colors.cyan));
-
-      const addition = '\n## Sessions System Behaviors\n\n@CLAUDE.sessions.md\n';
-      await fs.appendFile(path.join(PROJECT_ROOT, 'CLAUDE.md'), addition);
-
-      console.log(color('✅ Added @CLAUDE.sessions.md include to your CLAUDE.md', colors.green));
-=======
   console.log(color('\n✓ Configuration complete!\n', colors.green));
   return config;
 }
@@ -1768,7 +1134,6 @@
       } else {
         console.log(color('\nContinuing with interactive configuration...', colors.cyan));
       }
->>>>>>> 229c9ee7
     } else {
       // Treat as first-time user
       console.log(color('\nTreating as first-time user. Continuing with setup...', colors.cyan));
@@ -1839,62 +1204,6 @@
   }
 }
 
-<<<<<<< HEAD
-// Main installation function
-async function install() {
-  console.log(color('╔════════════════════════════════════════════╗', colors.bright));
-  console.log(color('║            cc-sessions Installer           ║', colors.bright));
-  console.log(color('╚════════════════════════════════════════════╝', colors.bright));
-  console.log();
-
-  // Detect correct project directory
-  await detectProjectDirectory();
-
-  // Check CLAUDE_PROJECT_DIR
-  if (!process.env.CLAUDE_PROJECT_DIR) {
-    console.log(color(`⚠️  CLAUDE_PROJECT_DIR not set. Setting it to ${PROJECT_ROOT}`, colors.yellow));
-    console.log('   To make this permanent, add to your shell profile:');
-    console.log(`   export CLAUDE_PROJECT_DIR="${PROJECT_ROOT}"`);
-    console.log();
-  }
-
-  try {
-    await checkDependencies();
-    await createDirectories();
-    await installPythonDeps();
-    await copyFiles();
-    await installDaicCommand();
-    const { statuslineInstalled } = await configure();
-    await saveConfig(statuslineInstalled);
-    await setupClaudeMd();
-
-    // Success message
-    console.log();
-    console.log();
-    console.log(color('╔═══════════════════════════════════════════════════════════════╗', colors.bright + colors.green));
-    console.log(color('║                 🎉 INSTALLATION COMPLETE! 🎉                  ║', colors.bright + colors.green));
-    console.log(color('╚═══════════════════════════════════════════════════════════════╝', colors.bright + colors.green));
-    console.log();
-
-    console.log(color('  Installation Summary:', colors.bright + colors.cyan));
-    console.log(color('  ─────────────────────', colors.dim));
-    console.log(color(`  ${icons.check} Directory structure created`, colors.green));
-    console.log(color(`  ${icons.check} Hooks installed and configured`, colors.green));
-    console.log(color(`  ${icons.check} Protocols and agents deployed`, colors.green));
-    console.log(color(`  ${icons.check} daic command available globally`, colors.green));
-    console.log(color(`  ${icons.check} Configuration saved`, colors.green));
-    console.log(color(`  ${icons.check} DAIC state initialized (Discussion mode)`, colors.green));
-
-    if (statuslineInstalled) {
-      console.log(color(`  ${icons.check} Statusline configured`, colors.green));
-    }
-
-    console.log();
-
-    // Test daic command
-    if (commandExists('daic')) {
-      console.log(color(`  ${icons.check} daic command verified and working`, colors.green));
-=======
 // Utility functions
 
 function copyFile(src, dest) {
@@ -1932,39 +1241,9 @@
 
     if (entry.isDirectory()) {
       copyDirectory(srcPath, destPath);
->>>>>>> 229c9ee7
     } else {
       copyFile(srcPath, destPath);
     }
-<<<<<<< HEAD
-
-    console.log();
-    console.log(color(`  ${icons.star} NEXT STEPS`, colors.bright + colors.magenta));
-    console.log(color('  ─────────────', colors.dim));
-    console.log();
-    console.log(color('  1. Restart Claude Code to activate the sessions hooks', colors.white));
-    console.log(color('     ' + icons.arrow + ' Close and reopen Claude Code', colors.dim));
-    console.log();
-    console.log(color('  2. Create your first task:', colors.white));
-    console.log(color('     ' + icons.arrow + ' Tell Claude: "Create a new task"', colors.cyan));
-    console.log(color('     ' + icons.arrow + ' Or: "Create a task for implementing feature X"', colors.cyan));
-    console.log();
-    console.log(color('  3. Start working with the DAIC workflow:', colors.white));
-    console.log(color('     ' + icons.arrow + ' Discuss approach first', colors.dim));
-    console.log(color('     ' + icons.arrow + ' Say "make it so" to implement', colors.dim));
-    console.log(color('     ' + icons.arrow + ' Run "daic" to return to discussion', colors.dim));
-    console.log();
-    console.log(color('  ──────────────────────────────────────────────────────', colors.dim));
-    console.log();
-    console.log(color(`  Welcome aboard, ${config.developer_name}! 🚀`, colors.bright + colors.cyan));
-
-  } catch (error) {
-    console.error(color(`❌ Installation failed: ${error.message}`, colors.red));
-    process.exit(1);
-  } finally {
-    rl.close();
-=======
->>>>>>> 229c9ee7
   }
 }
 
